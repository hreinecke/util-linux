/* SPDX-License-Identifier: LGPL-2.1-or-later */
/*
 * This file is part of libmount from util-linux project.
 *
 * Copyright (C) 2010-2018 Karel Zak <kzak@redhat.com>
 *
 * libmount is free software; you can redistribute it and/or modify it
 * under the terms of the GNU Lesser General Public License as published by
 * the Free Software Foundation; either version 2.1 of the License, or
 * (at your option) any later version.
 */

/**
 * SECTION: context
 * @title: Library high-level context
 * @short_description: high-level API to mount/umount devices.
 *
 * <informalexample>
 *   <programlisting>
 *	struct libmnt_context *cxt = mnt_new_context();
 *
 *	mnt_context_set_options(cxt, "aaa,bbb,ccc=CCC");
 *	mnt_context_set_mflags(cxt, MS_NOATIME|MS_NOEXEC);
 *	mnt_context_set_target(cxt, "/mnt/foo");
 *
 *	if (!mnt_context_mount(cxt))
 *		printf("successfully mounted\n");
 *	mnt_free_context(cxt);
 *
 *   </programlisting>
 * </informalexample>
 *
 * This code is similar to:
 *
 *   mount -o aaa,bbb,ccc=CCC,noatime,noexec /mnt/foo
 *
 */

#include "mountP.h"
#include "strutils.h"
#include "namespace.h"
#include "match.h"

#include <stdarg.h>
#include <sys/wait.h>

#include "mount-api-utils.h"

/**
 * mnt_new_context:
 *
 * Returns: newly allocated mount context
 */
struct libmnt_context *mnt_new_context(void)
{
	struct libmnt_context *cxt;
	uid_t ruid, euid;

	cxt = calloc(1, sizeof(*cxt));
	if (!cxt)
		return NULL;

	ruid = getuid();
	euid = geteuid();

	mnt_context_reset_status(cxt);

	cxt->ns_orig.fd = -1;
	cxt->ns_tgt.fd = -1;
	cxt->ns_cur = &cxt->ns_orig;

	cxt->map_linux = mnt_get_builtin_optmap(MNT_LINUX_MAP);
	cxt->map_userspace = mnt_get_builtin_optmap(MNT_USERSPACE_MAP);

	INIT_LIST_HEAD(&cxt->hooksets_hooks);
	INIT_LIST_HEAD(&cxt->hooksets_datas);

	/* if we're really root and aren't running setuid */
	cxt->restricted = (uid_t) 0 == ruid && ruid == euid ? 0 : 1;

	cxt->noautofs = 0;

	DBG(CXT, ul_debugobj(cxt, "----> allocate %s",
				cxt->restricted ? "[RESTRICTED]" : ""));

	return cxt;
}

/**
 * mnt_free_context:
 * @cxt: mount context
 *
 * Deallocates context struct.
 */
void mnt_free_context(struct libmnt_context *cxt)
{
	if (!cxt)
		return;

	mnt_reset_context(cxt);

	free(cxt->fstype_pattern);
	free(cxt->optstr_pattern);
	free(cxt->tgt_prefix);

	mnt_unref_table(cxt->fstab);
	mnt_unref_cache(cxt->cache);
	mnt_unref_fs(cxt->fs);

	mnt_unref_optlist(cxt->optlist_saved);
	mnt_unref_optlist(cxt->optlist);

	mnt_unref_lock(cxt->lock);
	mnt_free_update(cxt->update);

	mnt_context_set_target_ns(cxt, NULL);

	free(cxt->children);

	DBG(CXT, ul_debugobj(cxt, "free"));
	free(cxt);
}

/**
 * mnt_reset_context:
 * @cxt: mount context
 *
 * Resets all information in the context that is directly related to
 * the latest mount (spec, source, target, mount options, ...).
 *
 * The match patterns, target namespace, prefix, cached fstab, cached canonicalized
 * paths and tags and [e]uid are not reset. You have to use
 *
 *	mnt_context_set_fstab(cxt, NULL);
 *	mnt_context_set_cache(cxt, NULL);
 *	mnt_context_set_fstype_pattern(cxt, NULL);
 *	mnt_context_set_options_pattern(cxt, NULL);
 *	mnt_context_set_target_ns(cxt, NULL);
 *
 * to reset this stuff.
 *
 * Returns: 0 on success, negative number in case of error.
 */
int mnt_reset_context(struct libmnt_context *cxt)
{
	int fl;

	if (!cxt)
		return -EINVAL;

	DBG(CXT, ul_debugobj(cxt, "<---- reset [status=%d] ---->",
				mnt_context_get_status(cxt)));

	fl = cxt->flags;

	mnt_unref_fs(cxt->fs);
	mnt_unref_table(cxt->mountinfo);
	mnt_unref_table(cxt->utab);
	mnt_unref_optlist(cxt->optlist);

	free(cxt->helper);

	cxt->fs = NULL;
	cxt->mountinfo = NULL;
	cxt->optlist = NULL;
	cxt->utab = NULL;
	cxt->helper = NULL;
	cxt->mountdata = NULL;
	cxt->flags = MNT_FL_DEFAULT;
	cxt->noautofs = 0;
	cxt->has_selinux_opt = 0;

	cxt->map_linux = mnt_get_builtin_optmap(MNT_LINUX_MAP);
	cxt->map_userspace = mnt_get_builtin_optmap(MNT_USERSPACE_MAP);

	mnt_context_reset_status(cxt);
	mnt_context_deinit_hooksets(cxt);

	if (cxt->table_fltrcb)
		mnt_context_set_tabfilter(cxt, NULL, NULL);

	/* restore non-resettable flags */
	cxt->flags |= (fl & MNT_FL_NOMTAB);
	cxt->flags |= (fl & MNT_FL_FAKE);
	cxt->flags |= (fl & MNT_FL_SLOPPY);
	cxt->flags |= (fl & MNT_FL_VERBOSE);
	cxt->flags |= (fl & MNT_FL_NOHELPERS);
	cxt->flags |= (fl & MNT_FL_LOOPDEL);
	cxt->flags |= (fl & MNT_FL_LAZY);
	cxt->flags |= (fl & MNT_FL_FORK);
	cxt->flags |= (fl & MNT_FL_FORCE);
	cxt->flags |= (fl & MNT_FL_NOCANONICALIZE);
	cxt->flags |= (fl & MNT_FL_RDONLY_UMOUNT);
	cxt->flags |= (fl & MNT_FL_RWONLY_MOUNT);
	cxt->flags |= (fl & MNT_FL_NOSWAPMATCH);
	cxt->flags |= (fl & MNT_FL_TABPATHS_CHECKED);

	mnt_context_apply_template(cxt);

	return 0;
}

/*
 * Saves the current context setting (mount options, etc) to make it usable after
 * mnt_reset_context() or by mnt_context_apply_template(). This is usable for
 * example for mnt_context_next_mount() where for the next mount operation we
 * need to restore to the original context setting.
 *
 * Returns: 0 on success, negative number in case of error.
 */
int mnt_context_save_template(struct libmnt_context *cxt)
{
	if (!cxt)
		return -EINVAL;

	DBG(CXT, ul_debugobj(cxt, "saving template"));

	/* reset old saved data */
	mnt_unref_optlist(cxt->optlist_saved);
	cxt->optlist_saved = NULL;

	if (cxt->optlist)
		cxt->optlist_saved = mnt_copy_optlist(cxt->optlist);

	return 0;
}

/*
 * Restores context FS setting from previously saved template (see
 * mnt_context_save_template()).
 *
 * Returns: 0 on success, negative number in case of error.
 */
int mnt_context_apply_template(struct libmnt_context *cxt)
{
	if (!cxt)
		return -EINVAL;

	if (cxt->optlist) {
		mnt_unref_optlist(cxt->optlist);
		cxt->optlist = NULL;
	}

	if (cxt->optlist_saved) {
		DBG(CXT, ul_debugobj(cxt, "restoring template"));
		cxt->optlist = mnt_copy_optlist(cxt->optlist_saved);
	}

	return 0;
}

int mnt_context_has_template(struct libmnt_context *cxt)
{
	return cxt && cxt->optlist_saved ? 1 : 0;
}

struct libmnt_context *mnt_copy_context(struct libmnt_context *o)
{
	struct libmnt_context *n;

	n = mnt_new_context();
	if (!n)
		return NULL;

	DBG(CXT, ul_debugobj(n, "<---- clone ---->"));

	n->flags = o->flags;

	if (o->fs) {
		n->fs = mnt_copy_fs(NULL, o->fs);
		if (!n->fs)
			goto failed;
	}

	n->mountinfo = o->mountinfo;
	mnt_ref_table(n->mountinfo);

	n->utab = o->utab;
	mnt_ref_table(n->utab);

	if (strdup_between_structs(n, o, tgt_prefix))
		goto failed;
	if (strdup_between_structs(n, o, helper))
		goto failed;

	n->map_linux = o->map_linux;
	n->map_userspace = o->map_userspace;

	mnt_context_reset_status(n);

	n->table_fltrcb = o->table_fltrcb;
	n->table_fltrcb_data = o->table_fltrcb_data;

	n->noautofs = o->noautofs;
	n->has_selinux_opt = o->has_selinux_opt;

	return n;
failed:
	mnt_free_context(n);
	return NULL;
}

/**
 * mnt_context_reset_status:
 * @cxt: context
 *
 * Resets mount(2) and mount.type statuses, so mnt_context_do_mount() or
 * mnt_context_do_umount() could be again called with the same settings.
 *
 * BE CAREFUL -- after this soft reset the libmount will NOT parse mount
 * options, evaluate permissions or apply stuff from fstab.
 *
 * Returns: 0 on success, negative number in case of error.
 */
int mnt_context_reset_status(struct libmnt_context *cxt)
{
	if (!cxt)
		return -EINVAL;

	mnt_context_syscall_reset_status(cxt);

	cxt->syscall_status = 1;		/* means not called yet */
	cxt->helper_exec_status = 1;
	cxt->helper_status = 0;
	return 0;
}

static int context_init_paths(struct libmnt_context *cxt, int writable)
{
	struct libmnt_ns *ns_old;

	assert(cxt);

	if (!cxt->utab_path) {
		cxt->utab_path = mnt_get_utab_path();
		DBG(CXT, ul_debugobj(cxt, "utab path initialized to: %s", cxt->utab_path));
	}

	if (!writable)
		return 0;		/* only paths wanted */
	if (mnt_context_is_nomtab(cxt))
		return 0;		/* write mode overridden by mount -n */
	if (cxt->flags & MNT_FL_TABPATHS_CHECKED)
		return 0;

	DBG(CXT, ul_debugobj(cxt, "checking for writable tab files"));

	ns_old = mnt_context_switch_target_ns(cxt);
	if (!ns_old)
		return -MNT_ERR_NAMESPACE;

	mnt_has_regular_utab(&cxt->utab_path, &cxt->utab_writable);

	if (!mnt_context_switch_ns(cxt, ns_old))
		return -MNT_ERR_NAMESPACE;

	cxt->flags |= MNT_FL_TABPATHS_CHECKED;
	return 0;
}

int mnt_context_utab_writable(struct libmnt_context *cxt)
{
	assert(cxt);

	context_init_paths(cxt, 1);
	return cxt->utab_writable == 1;
}

const char *mnt_context_get_writable_tabpath(struct libmnt_context *cxt)
{
	assert(cxt);

	return mnt_context_utab_writable(cxt) ? cxt->utab_path : NULL;
}


static int set_flag(struct libmnt_context *cxt, int flag, int enable)
{
	if (!cxt)
		return -EINVAL;
	if (enable) {
		DBG(CXT, ul_debugobj(cxt, "enabling flag %04x", flag));
		cxt->flags |= flag;
	} else {
		DBG(CXT, ul_debugobj(cxt, "disabling flag %04x", flag));
		cxt->flags &= ~flag;
	}
	return 0;
}

/**
 * mnt_context_is_restricted:
 * @cxt: mount context
 *
 * Returns: 0 for an unrestricted mount (user is root), or 1 for non-root mounts
 */
int mnt_context_is_restricted(struct libmnt_context *cxt)
{
	return cxt->restricted;
}

/**
 * mnt_context_force_unrestricted:
 * @cxt: mount context
 *
 * This function is DANGEROURS as it disables all security policies in libmount.
 * Don't use if not sure. It removes "restricted" flag from the context, so
 * libmount will use the current context as for root user.
 *
 * This function is designed for case you have no any suid permissions, so you
 * can depend on kernel.
 *
 * Returns: 0 on success, negative number in case of error.
 *
 * Since: 2.35
 */
int mnt_context_force_unrestricted(struct libmnt_context *cxt)
{
	if (mnt_context_is_restricted(cxt)) {
		DBG(CXT, ul_debugobj(cxt, "force UNRESTRICTED"));
		cxt->restricted = 0;
	}

	return 0;
}

/**
 * mnt_context_set_optsmode
 * @cxt: mount context
 * @mode: MNT_OMODE_* flags
 *
 * Controls how to use mount optionssource and target paths from fstab/mountinfo.
 *
 * @MNT_OMODE_IGNORE: ignore fstab options
 *
 * @MNT_OMODE_APPEND: append fstab options to existing options
 *
 * @MNT_OMODE_PREPEND: prepend fstab options to existing options
 *
 * @MNT_OMODE_REPLACE: replace existing options with options from fstab
 *
 * @MNT_OMODE_FORCE: always read fstab (although source and target are defined)
 *
 * @MNT_OMODE_FSTAB: read from fstab
 *
 * @MNT_OMODE_MTAB: read from mountinfo if fstab not enabled or failed
 *
 * @MNT_OMODE_NOTAB: do not read fstab/mountinfoat all
 *
 * @MNT_OMODE_AUTO: default mode (MNT_OMODE_PREPEND | MNT_OMODE_FSTAB | MNT_OMODE_MTAB)
 *
 * @MNT_OMODE_USER: default for non-root users (MNT_OMODE_REPLACE | MNT_OMODE_FORCE | MNT_OMODE_FSTAB)
 *
 * Notes:
 *
 * - MNT_OMODE_USER is always used if mount context is in restricted mode
 * - MNT_OMODE_AUTO is used if nothing else is defined
 * - the flags are evaluated in this order: MNT_OMODE_NOTAB, MNT_OMODE_FORCE,
 *   MNT_OMODE_FSTAB, MNT_OMODE_MTAB and then the mount options from fstab/mountinfo
 *   are set according to MNT_OMODE_{IGNORE,APPEND,PREPEND,REPLACE}
 *
 * Returns: 0 on success, negative number in case of error.
 */
int mnt_context_set_optsmode(struct libmnt_context *cxt, int mode)
{
	if (!cxt)
		return -EINVAL;
	cxt->optsmode = mode;
	return 0;
}

/**
 * mnt_context_get_optsmode
 * @cxt: mount context
 *
 * Returns: MNT_OMODE_* mask or zero.
 */

int mnt_context_get_optsmode(struct libmnt_context *cxt)
{
	return cxt->optsmode;
}

/**
 * mnt_context_disable_canonicalize:
 * @cxt: mount context
 * @disable: TRUE or FALSE
 *
 * Enable/disable paths canonicalization and tags evaluation. The libmount context
 * canonicalizes paths when searching in fstab and when preparing source and target paths
 * for mount(2) syscall.
 *
 * This function has an effect on the private (within context) fstab instance only
 * (see mnt_context_set_fstab()). If you want to use an external fstab then you
 * need to manage your private struct libmnt_cache (see mnt_table_set_cache(fstab,
 * NULL).
 *
 * Returns: 0 on success, negative number in case of error.
 */
int mnt_context_disable_canonicalize(struct libmnt_context *cxt, int disable)
{
	return set_flag(cxt, MNT_FL_NOCANONICALIZE, disable);
}

/**
 * mnt_context_is_nocanonicalize:
 * @cxt: mount context
 *
 * Returns: 1 if no-canonicalize mode is enabled or 0.
 */
int mnt_context_is_nocanonicalize(struct libmnt_context *cxt)
{
	return cxt->flags & MNT_FL_NOCANONICALIZE ? 1 : 0;
}

/**
 * mnt_context_enable_lazy:
 * @cxt: mount context
 * @enable: TRUE or FALSE
 *
 * Enable/disable lazy umount (see umount(8) man page, option -l).
 *
 * Returns: 0 on success, negative number in case of error.
 */
int mnt_context_enable_lazy(struct libmnt_context *cxt, int enable)
{
	return set_flag(cxt, MNT_FL_LAZY, enable);
}

/**
 * mnt_context_is_lazy:
 * @cxt: mount context
 *
 * Returns: 1 if lazy umount is enabled or 0
 */
int mnt_context_is_lazy(struct libmnt_context *cxt)
{
	return cxt->flags & MNT_FL_LAZY ? 1 : 0;
}

/**
 * mnt_context_enable_onlyonce:
 * @cxt: mount context
 * @enable: TRUE or FALSE
 *
 * Enable/disable only-once mount (check if FS is not already mounted).
 *
 * Returns: 0 on success, negative number in case of error.
 */
int mnt_context_enable_onlyonce(struct libmnt_context *cxt, int enable)
{
	return set_flag(cxt, MNT_FL_ONLYONCE, enable);
}

/**
 * mnt_context_is_onlyonce:
 * @cxt: mount context
 *
 * Returns: 1 if only-once mount is enabled or 0
 */
int mnt_context_is_onlyonce(struct libmnt_context *cxt)
{
	return cxt->flags & MNT_FL_ONLYONCE ? 1 : 0;
}

/**
 * mnt_context_enable_fork:
 * @cxt: mount context
 * @enable: TRUE or FALSE
 *
 * Enable/disable fork(2) call in mnt_context_next_mount() (see mount(8) man
 * page, option -F).
 *
 * Returns: 0 on success, negative number in case of error.
 */
int mnt_context_enable_fork(struct libmnt_context *cxt, int enable)
{
	return set_flag(cxt, MNT_FL_FORK, enable);
}

/**
 * mnt_context_is_fork:
 * @cxt: mount context
 *
 * Returns: 1 if fork (mount -F) is enabled or 0
 */
int mnt_context_is_fork(struct libmnt_context *cxt)
{
	return cxt->flags & MNT_FL_FORK ? 1 : 0;
}

/**
 * mnt_context_is_parent:
 * @cxt: mount context
 *
 * Return: 1 if mount -F enabled and the current context is parent, or 0
 */
int mnt_context_is_parent(struct libmnt_context *cxt)
{
	return mnt_context_is_fork(cxt) && cxt->pid == 0;
}

/**
 * mnt_context_is_child:
 * @cxt: mount context
 *
 * Return: 1 f the current context is child, or 0
 */
int mnt_context_is_child(struct libmnt_context *cxt)
{
	/* See mnt_fork_context(), the for fork flag is always disabled
	 * for children to avoid recursive forking.
	 */
	return !mnt_context_is_fork(cxt) && cxt->pid;
}

/**
 * mnt_context_enable_rdonly_umount:
 * @cxt: mount context
 * @enable: TRUE or FALSE
 *
 * Enable/disable read-only remount on failed umount(2)
 * (see umount(8) man page, option -r).
 *
 * Returns: 0 on success, negative number in case of error.
 */
int mnt_context_enable_rdonly_umount(struct libmnt_context *cxt, int enable)
{
	return set_flag(cxt, MNT_FL_RDONLY_UMOUNT, enable);
}

/**
 * mnt_context_is_rdonly_umount
 * @cxt: mount context
 *
 * See also mnt_context_enable_rdonly_umount() and umount(8) man page,
 * option -r.
 *
 * Returns: 1 if read-only remount failed umount(2) is enables or 0
 */
int mnt_context_is_rdonly_umount(struct libmnt_context *cxt)
{
	return cxt->flags & MNT_FL_RDONLY_UMOUNT ? 1 : 0;
}

/**
 * mnt_context_enable_rwonly_mount:
 * @cxt: mount context
 * @enable: TRUE or FALSE
 *
 * Force read-write mount; if enabled libmount will never try MS_RDONLY
 * after failed mount(2) EROFS. (See mount(8) man page, option -w).
 *
 * Since: 2.30
 *
 * Returns: 0 on success, negative number in case of error.
 */
int mnt_context_enable_rwonly_mount(struct libmnt_context *cxt, int enable)
{
	return set_flag(cxt, MNT_FL_RWONLY_MOUNT, enable);
}

/**
 * mnt_context_is_rwonly_mount
 * @cxt: mount context
 *
 * See also mnt_context_enable_rwonly_mount() and mount(8) man page,
 * option -w.
 *
 * Since: 2.30
 *
 * Returns: 1 if only read-write mount is allowed.
 */
int mnt_context_is_rwonly_mount(struct libmnt_context *cxt)
{
	return cxt->flags & MNT_FL_RWONLY_MOUNT ? 1 : 0;
}

/**
 * mnt_context_forced_rdonly:
 * @cxt: mount context
 *
 * See also mnt_context_enable_rwonly_mount().
 *
 * Since: 2.30
 *
 * Returns: 1 if mounted read-only on write-protected device.
 */
int mnt_context_forced_rdonly(struct libmnt_context *cxt)
{
	return cxt->flags & MNT_FL_FORCED_RDONLY ? 1 : 0;
}

/**
 * mnt_context_disable_helpers:
 * @cxt: mount context
 * @disable: TRUE or FALSE
 *
 * Enable/disable /sbin/[u]mount.* helpers (see mount(8) man page, option -i).
 *
 * Returns: 0 on success, negative number in case of error.
 */
int mnt_context_disable_helpers(struct libmnt_context *cxt, int disable)
{
	return set_flag(cxt, MNT_FL_NOHELPERS, disable);
}

/**
 * mnt_context_is_nohelpers
 * @cxt: mount context
 *
 * Returns: 1 if helpers are disabled (mount -i) or 0
 */
int mnt_context_is_nohelpers(struct libmnt_context *cxt)
{
	return cxt->flags & MNT_FL_NOHELPERS ? 1 : 0;
}


/**
 * mnt_context_enable_sloppy:
 * @cxt: mount context
 * @enable: TRUE or FALSE
 *
 * Set/unset sloppy mounting (see mount(8) man page, option -s).
 *
 * Returns: 0 on success, negative number in case of error.
 */
int mnt_context_enable_sloppy(struct libmnt_context *cxt, int enable)
{
	return set_flag(cxt, MNT_FL_SLOPPY, enable);
}

/**
 * mnt_context_is_sloppy:
 * @cxt: mount context
 *
 * Returns: 1 if sloppy flag is enabled or 0
 */
int mnt_context_is_sloppy(struct libmnt_context *cxt)
{
	return cxt->flags & MNT_FL_SLOPPY ? 1 : 0;
}

/**
 * mnt_context_enable_fake:
 * @cxt: mount context
 * @enable: TRUE or FALSE
 *
 * Enable/disable fake mounting (see mount(8) man page, option -f).
 *
 * Returns: 0 on success, negative number in case of error.
 */
int mnt_context_enable_fake(struct libmnt_context *cxt, int enable)
{
	return set_flag(cxt, MNT_FL_FAKE, enable);
}

/**
 * mnt_context_is_fake:
 * @cxt: mount context
 *
 * Returns: 1 if fake flag is enabled or 0
 */
int mnt_context_is_fake(struct libmnt_context *cxt)
{
	return cxt->flags & MNT_FL_FAKE ? 1 : 0;
}

/**
 * mnt_context_disable_mtab:
 * @cxt: mount context
 * @disable: TRUE or FALSE
 *
 * Disable/enable userspace mount table update (see mount(8) man page,
 * option -n). Originally /etc/mtab, now /run/mount/utab.
 *
 * Returns: 0 on success, negative number in case of error.
 */
int mnt_context_disable_mtab(struct libmnt_context *cxt, int disable)
{
	return set_flag(cxt, MNT_FL_NOMTAB, disable);
}

/**
 * mnt_context_is_nomtab:
 * @cxt: mount context
 *
 * Returns: 1 if no-mtab is enabled or 0
 */
int mnt_context_is_nomtab(struct libmnt_context *cxt)
{
	return cxt->flags & MNT_FL_NOMTAB ? 1 : 0;
}

/**
 * mnt_context_disable_swapmatch:
 * @cxt: mount context
 * @disable: TRUE or FALSE
 *
 * Disable/enable swap between source and target for mount(8) if only one path
 * is specified.
 *
 * Returns: 0 on success, negative number in case of error.
 */
int mnt_context_disable_swapmatch(struct libmnt_context *cxt, int disable)
{
	return set_flag(cxt, MNT_FL_NOSWAPMATCH, disable);
}

/**
 * mnt_context_is_swapmatch:
 * @cxt: mount context
 *
 * Returns: 1 if swap between source and target is allowed (default is 1) or 0.
 */
int mnt_context_is_swapmatch(struct libmnt_context *cxt)
{
	return cxt->flags & MNT_FL_NOSWAPMATCH ? 0 : 1;
}

/**
 * mnt_context_enable_force:
 * @cxt: mount context
 * @enable: TRUE or FALSE
 *
 * Enable/disable force umounting (see umount(8) man page, option -f).
 *
 * Returns: 0 on success, negative number in case of error.
 */
int mnt_context_enable_force(struct libmnt_context *cxt, int enable)
{
	return set_flag(cxt, MNT_FL_FORCE, enable);
}

/**
 * mnt_context_is_force
 * @cxt: mount context
 *
 * Returns: 1 if force umounting flag is enabled or 0
 */
int mnt_context_is_force(struct libmnt_context *cxt)
{
	return cxt->flags & MNT_FL_FORCE ? 1 : 0;
}

/**
 * mnt_context_enable_verbose:
 * @cxt: mount context
 * @enable: TRUE or FALSE
 *
 * Enable/disable verbose output (TODO: not implemented yet)
 *
 * Returns: 0 on success, negative number in case of error.
 */
int mnt_context_enable_verbose(struct libmnt_context *cxt, int enable)
{
	return set_flag(cxt, MNT_FL_VERBOSE, enable);
}

/**
 * mnt_context_is_verbose
 * @cxt: mount context
 *
 * Returns: 1 if verbose flag is enabled or 0
 */
int mnt_context_is_verbose(struct libmnt_context *cxt)
{
	return cxt->flags & MNT_FL_VERBOSE ? 1 : 0;
}

/**
 * mnt_context_enable_loopdel:
 * @cxt: mount context
 * @enable: TRUE or FALSE
 *
 * Enable/disable the loop delete (destroy) after umount (see umount(8), option -d)
 *
 * Returns: 0 on success, negative number in case of error.
 */
int mnt_context_enable_loopdel(struct libmnt_context *cxt, int enable)
{
	return set_flag(cxt, MNT_FL_LOOPDEL, enable);
}

/**
 * mnt_context_is_loopdel:
 * @cxt: mount context
 *
 * Returns: 1 if loop device should be deleted after umount (umount -d) or 0.
 */
int mnt_context_is_loopdel(struct libmnt_context *cxt)
{
	return cxt->flags & MNT_FL_LOOPDEL ? 1 : 0;
}

/**
 * mnt_context_set_fs:
 * @cxt: mount context
 * @fs: filesystem description
 *
 * The mount context uses private @fs by default. This function can be used to
 * overwrite the private @fs with an external instance. This function
 * increments @fs reference counter (and decrement reference counter of the
 * old fs).
 *
 * The @fs will be modified by mnt_context_set_{source,target,options,fstype}
 * functions, If the @fs is NULL, then all current FS specific settings (source,
 * target, etc., exclude spec) are reset.
 *
 * Returns: 0 on success, negative number in case of error.
 */
int mnt_context_set_fs(struct libmnt_context *cxt, struct libmnt_fs *fs)
{
	if (!cxt)
		return -EINVAL;

	if (cxt->fs == fs)
		return 0;

	DBG(CXT, ul_debugobj(cxt, "setting new FS"));

	/* new */
	if (fs) {
		struct libmnt_optlist *ol = mnt_context_get_optlist(cxt);

		if (!ol)
			return -ENOMEM;

		mnt_ref_fs(fs);

		mnt_optlist_set_optstr(ol, mnt_fs_get_options(fs), NULL);
		mnt_fs_follow_optlist(fs, ol);
	}

	/* old */
	if (cxt->fs)
		mnt_fs_follow_optlist(cxt->fs, NULL);
	mnt_unref_fs(cxt->fs);

	cxt->fs = fs;
	return 0;
}

/**
 * mnt_context_get_fs:
 * @cxt: mount context
 *
 * The FS contains the basic description of mountpoint, fs type and so on.
 * Note that the FS is modified by mnt_context_set_{source,target,options,fstype}
 * functions.
 *
 * Returns: pointer to FS description or NULL in case of a calloc() error.
 */
struct libmnt_fs *mnt_context_get_fs(struct libmnt_context *cxt)
{
	if (!cxt)
		return NULL;
	if (!cxt->fs) {
		struct libmnt_optlist *ol = mnt_context_get_optlist(cxt);

		if (!ol)
			return NULL;
		cxt->fs = mnt_new_fs();
		if (!cxt->fs)
			return NULL;

		mnt_fs_follow_optlist(cxt->fs, ol);
	}
	return cxt->fs;
}

/**
 * mnt_context_get_fs_userdata:
 * @cxt: mount context
 *
 * Returns: pointer to userdata or NULL.
 */
void *mnt_context_get_fs_userdata(struct libmnt_context *cxt)
{
	return cxt->fs ? mnt_fs_get_userdata(cxt->fs) : NULL;
}

/**
 * mnt_context_get_fstab_userdata:
 * @cxt: mount context
 *
 * Returns: pointer to userdata or NULL.
 */
void *mnt_context_get_fstab_userdata(struct libmnt_context *cxt)
{
	return cxt->fstab ? mnt_table_get_userdata(cxt->fstab) : NULL;
}

/**
 * mnt_context_get_mtab_userdata:
 * @cxt: mount context
 *
 * The file /etc/mtab is no more used, @context points always to mountinfo
 * (/proc/self/mountinfo). The function uses "mtab" in the name for backward
 * compatibility only.
 *
 * Returns: pointer to userdata or NULL.
 */
void *mnt_context_get_mtab_userdata(struct libmnt_context *cxt)
{
	return cxt->mountinfo ? mnt_table_get_userdata(cxt->mountinfo) : NULL;
}

/**
 * mnt_context_set_source:
 * @cxt: mount context
 * @source: mount source (device, directory, UUID, LABEL, ...)
 *
 * Note that libmount does not interpret "nofail" (MNT_MS_NOFAIL)
 * mount option. The real return code is always returned, when
 * the device does not exist then it's usually MNT_ERR_NOSOURCE
 * from libmount or ENOENT, ENOTDIR, ENOTBLK, ENXIO from mount(2).
 *
 * Returns: 0 on success, negative number in case of error.
 */
int mnt_context_set_source(struct libmnt_context *cxt, const char *source)
{
	return mnt_fs_set_source(mnt_context_get_fs(cxt), source);
}

/**
 * mnt_context_get_source:
 * @cxt: mount context
 *
 * Returns: returns pointer or NULL in case of error or if not set.
 */
const char *mnt_context_get_source(struct libmnt_context *cxt)
{
	return mnt_fs_get_source(mnt_context_get_fs(cxt));
}

/**
 * mnt_context_set_target:
 * @cxt: mount context
 * @target: mountpoint
 *
 * Returns: 0 on success, negative number in case of error.
 */
int mnt_context_set_target(struct libmnt_context *cxt, const char *target)
{
	return mnt_fs_set_target(mnt_context_get_fs(cxt), target);
}

/**
 * mnt_context_get_target:
 * @cxt: mount context
 *
 * Returns: returns pointer or NULL in case of error or if not set.
 */
const char *mnt_context_get_target(struct libmnt_context *cxt)
{
	return mnt_fs_get_target(mnt_context_get_fs(cxt));
}

/**
 * mnt_context_set_target_prefix:
 * @cxt: mount context
 * @path: mountpoint prefix
 *
 * Returns: 0 on success, negative number in case of error.
 */
int mnt_context_set_target_prefix(struct libmnt_context *cxt, const char *path)
{
	char *p = NULL;

	if (!cxt)
		return -EINVAL;
	if (path) {
		p = strdup(path);
		if (!p)
			return -ENOMEM;
	}
	free(cxt->tgt_prefix);
	cxt->tgt_prefix = p;

	return 0;
}

/**
 * mnt_context_get_target_prefix:
 * @cxt: mount context
 *
 * Returns: returns pointer or NULL in case of error or if not set.
 */
const char *mnt_context_get_target_prefix(struct libmnt_context *cxt)
{
	return cxt ? cxt->tgt_prefix : NULL;
}


/**
 * mnt_context_set_fstype:
 * @cxt: mount context
 * @fstype: filesystem type
 *
 * Note that the @fstype has to be a FS type. For patterns with
 * comma-separated list of filesystems or for the "nofs" notation, use
 * mnt_context_set_fstype_pattern().
 *
 * Returns: 0 on success, negative number in case of error.
 */
int mnt_context_set_fstype(struct libmnt_context *cxt, const char *fstype)
{
	return mnt_fs_set_fstype(mnt_context_get_fs(cxt), fstype);
}

/**
 * mnt_context_get_fstype:
 * @cxt: mount context
 *
 * Returns: pointer or NULL in case of error or if not set.
 */
const char *mnt_context_get_fstype(struct libmnt_context *cxt)
{
	return mnt_fs_get_fstype(mnt_context_get_fs(cxt));
}

struct libmnt_optlist *mnt_context_get_optlist(struct libmnt_context *cxt)
{
	if (!cxt)
		return NULL;
	if (!cxt->optlist) {
		cxt->optlist = mnt_new_optlist();
		if (!cxt->optlist)
			return NULL;
		if (mnt_optlist_register_map(cxt->optlist, cxt->map_linux))
			goto fail;
		if (mnt_optlist_register_map(cxt->optlist, cxt->map_userspace))
			goto fail;
	}

	return cxt->optlist;
fail:
	mnt_unref_optlist(cxt->optlist);
	return NULL;
}

/**
 * mnt_context_set_options:
 * @cxt: mount context
 * @optstr: comma delimited mount options
 *
<<<<<<< HEAD
 * Note that MS_MOVE cannot be specified as "string". It's an operation that
 * is not supported in fstab (etc.)
=======
 * Please note that MS_MOVE cannot be specified as a "string". The move operation
 * cannot be specified in fstab.
>>>>>>> 25c6fc91
 *
 * Returns: 0 on success, negative number in case of error.
 */
int mnt_context_set_options(struct libmnt_context *cxt, const char *optstr)
{
	struct libmnt_optlist *ls = mnt_context_get_optlist(cxt);

	if (!ls)
		return -ENOMEM;
	return mnt_optlist_set_optstr(ls, optstr, NULL);
}

/**
 * mnt_context_append_options:
 * @cxt: mount context
 * @optstr: comma delimited mount options
 *
 * Returns: 0 on success, negative number in case of error.
 */
int mnt_context_append_options(struct libmnt_context *cxt, const char *optstr)
{
	struct libmnt_optlist *ls = mnt_context_get_optlist(cxt);

	if (!ls)
		return -ENOMEM;
	return mnt_optlist_append_optstr(ls, optstr, NULL);
}

/**
 * mnt_context_get_options:
 * @cxt: mount context
 *
 * This function returns mount options set by mnt_context_set_options(),
 * mnt_context_append_options() or mnt_context_set_mflags();
 *
 * Before v2.39 this function ignored options specified by flags (see
 * mnt_context_set_mflags()) before mnt_context_prepare_mount() call. Now this
 * function always returns all mount options.
 *
 * Returns: pointer or NULL
 */
const char *mnt_context_get_options(struct libmnt_context *cxt)
{
	const char *str = NULL;

	if (cxt->optlist && !mnt_optlist_is_empty(cxt->optlist))
		mnt_optlist_get_optstr(cxt->optlist, &str, NULL, 0);
	return str;
}

/**
 * mnt_context_set_fstype_pattern:
 * @cxt: mount context
 * @pattern: FS name pattern (or NULL to reset the current setting)
 *
 * See mount(8), option -t.
 *
 * Returns: 0 on success, negative number in case of error.
 */
int mnt_context_set_fstype_pattern(struct libmnt_context *cxt, const char *pattern)
{
	char *p = NULL;

	if (!cxt)
		return -EINVAL;
	if (pattern) {
		p = strdup(pattern);
		if (!p)
			return -ENOMEM;
	}
	free(cxt->fstype_pattern);
	cxt->fstype_pattern = p;
	return 0;
}

/**
 * mnt_context_set_options_pattern:
 * @cxt: mount context
 * @pattern: options pattern (or NULL to reset the current setting)
 *
 * See mount(8), option -O.
 *
 * Returns: 0 on success, negative number in case of error.
 */
int mnt_context_set_options_pattern(struct libmnt_context *cxt, const char *pattern)
{
	char *p = NULL;

	if (!cxt)
		return -EINVAL;
	if (pattern) {
		p = strdup(pattern);
		if (!p)
			return -ENOMEM;
	}
	free(cxt->optstr_pattern);
	cxt->optstr_pattern = p;
	return 0;
}

/**
 * mnt_context_set_fstab:
 * @cxt: mount context
 * @tb: fstab
 *
 * The mount context reads /etc/fstab to the private struct libmnt_table by default.
 * This function can be used to overwrite the private fstab with an external
 * instance.
 *
 * This function modify the @tb reference counter. This function does not set
 * the cache for the @tb. You have to explicitly call mnt_table_set_cache(tb,
 * mnt_context_get_cache(cxt));
 *
 * The fstab is used read-only and is not modified, it should be possible to
 * share the fstab between more mount contexts (TODO: test it.)
 *
 * If the @tb argument is NULL, then the current private fstab instance is
 * reset.
 *
 * Returns: 0 on success, negative number in case of error.
 */
int mnt_context_set_fstab(struct libmnt_context *cxt, struct libmnt_table *tb)
{
	if (!cxt)
		return -EINVAL;

	mnt_ref_table(tb);		/* new */
	mnt_unref_table(cxt->fstab);	/* old */

	cxt->fstab = tb;
	return 0;
}

/**
 * mnt_context_get_fstab:
 * @cxt: mount context
 * @tb: returns fstab
 *
 * See also mnt_table_parse_fstab() for more details about fstab.
 *
 * Returns: 0 on success, negative number in case of error.
 */
int mnt_context_get_fstab(struct libmnt_context *cxt, struct libmnt_table **tb)
{
	struct libmnt_ns *ns_old;

	if (!cxt)
		return -EINVAL;
	if (!cxt->fstab) {
		int rc;

		cxt->fstab = mnt_new_table();
		if (!cxt->fstab)
			return -ENOMEM;
		if (cxt->table_errcb)
			mnt_table_set_parser_errcb(cxt->fstab, cxt->table_errcb);

		ns_old = mnt_context_switch_target_ns(cxt);
		if (!ns_old)
			return -MNT_ERR_NAMESPACE;

		mnt_table_set_cache(cxt->fstab, mnt_context_get_cache(cxt));
		rc = mnt_table_parse_fstab(cxt->fstab, NULL);

		if (!mnt_context_switch_ns(cxt, ns_old))
			return -MNT_ERR_NAMESPACE;

		if (rc)
			return rc;
	}

	if (tb)
		*tb = cxt->fstab;
	return 0;
}

int mnt_context_get_mountinfo(struct libmnt_context *cxt, struct libmnt_table **tb)
{
	int rc = 0;
	struct libmnt_ns *ns_old = NULL;

	if (!cxt)
		return -EINVAL;
	if (!cxt->mountinfo) {
		ns_old = mnt_context_switch_target_ns(cxt);
		if (!ns_old)
			return -MNT_ERR_NAMESPACE;

		context_init_paths(cxt, 0);

		cxt->mountinfo = mnt_new_table();
		if (!cxt->mountinfo) {
			rc = -ENOMEM;
			goto end;
		}

		mnt_table_enable_noautofs(cxt->mountinfo, cxt->noautofs);

		if (cxt->table_errcb)
			mnt_table_set_parser_errcb(cxt->mountinfo, cxt->table_errcb);
		if (cxt->table_fltrcb)
			mnt_table_set_parser_fltrcb(cxt->mountinfo,
					cxt->table_fltrcb,
					cxt->table_fltrcb_data);

		mnt_table_set_cache(cxt->mountinfo, mnt_context_get_cache(cxt));
	}

	/* Read the table; it's empty, because this first mnt_context_get_mountinfo()
	 * call, or because /proc was not accessible in previous calls */
	if (mnt_table_is_empty(cxt->mountinfo)) {
		if (!ns_old) {
			ns_old = mnt_context_switch_target_ns(cxt);
			if (!ns_old)
				return -MNT_ERR_NAMESPACE;
		}

		rc = __mnt_table_parse_mountinfo(cxt->mountinfo, NULL, cxt->utab);
		if (rc)
			goto end;
	}

	if (tb)
		*tb = cxt->mountinfo;

	DBG(CXT, ul_debugobj(cxt, "mountinfo requested [nents=%d]",
				mnt_table_get_nents(cxt->mountinfo)));

end:
	if (ns_old && !mnt_context_switch_ns(cxt, ns_old))
		return -MNT_ERR_NAMESPACE;

	return rc;
}

/**
 * mnt_context_get_mtab:
 * @cxt: mount context
 * @tb: returns mtab
 *
 * Parse /proc/self/mountinfo mount table.
 *
 * The file /etc/mtab is no more used, @context points always to mountinfo
 * (/proc/self/mountinfo). The function uses "mtab" in the name for backward
 * compatibility only.
 *
 * See also mnt_table_parse_mtab() for more details about mountinfo. The
 * result will be deallocated by mnt_free_context(@cxt).
 *
 * Returns: 0 on success, negative number in case of error.
 */
int mnt_context_get_mtab(struct libmnt_context *cxt, struct libmnt_table **tb)
{
	return mnt_context_get_mountinfo(cxt, tb);
}

/*
 * Called by mountinfo parser to filter out entries, non-zero means that
 * an entry has to be filtered out.
 */
static int mountinfo_filter(struct libmnt_fs *fs, void *data)
{
	if (!fs || !data)
		return 0;
	if (mnt_fs_streq_target(fs, data))
		return 0;
	if (mnt_fs_streq_srcpath(fs, data))
		return 0;
	return 1;
}

/*
 * The same like mnt_context_get_mountinfo(), but does not read all mountinfo
 * file, but only entries relevant for @tgt.
 */
int mnt_context_get_mountinfo_for_target(struct libmnt_context *cxt,
				    struct libmnt_table **mountinfo,
				    const char *tgt)
{
	struct stat st;
	struct libmnt_cache *cache = NULL;
	char *cn_tgt = NULL;
	int rc;
	struct libmnt_ns *ns_old;

	ns_old = mnt_context_switch_target_ns(cxt);
	if (!ns_old)
		return -MNT_ERR_NAMESPACE;

	if (mnt_context_is_nocanonicalize(cxt))
		mnt_context_set_tabfilter(cxt, mountinfo_filter, (void *) tgt);

	else if (mnt_safe_stat(tgt, &st) == 0 && S_ISDIR(st.st_mode)) {
		cache = mnt_context_get_cache(cxt);
		cn_tgt = mnt_resolve_path(tgt, cache);
		if (cn_tgt)
			mnt_context_set_tabfilter(cxt, mountinfo_filter, cn_tgt);
	}

	rc = mnt_context_get_mountinfo(cxt, mountinfo);
	mnt_context_set_tabfilter(cxt, NULL, NULL);

	if (!mnt_context_switch_ns(cxt, ns_old))
		return -MNT_ERR_NAMESPACE;

	if (cn_tgt && !cache)
		free(cn_tgt);

	return rc;
}

/*
 * Allows to specify a filter for tab file entries. The filter is called by
 * the table parser. Currently used for utab only.
 */
int mnt_context_set_tabfilter(struct libmnt_context *cxt,
			      int (*fltr)(struct libmnt_fs *, void *),
			      void *data)
{
	if (!cxt)
		return -EINVAL;

	cxt->table_fltrcb = fltr;
	cxt->table_fltrcb_data = data;

	if (cxt->mountinfo)
		mnt_table_set_parser_fltrcb(cxt->mountinfo,
				cxt->table_fltrcb,
				cxt->table_fltrcb_data);

	DBG(CXT, ul_debugobj(cxt, "tabfilter %s", fltr ? "ENABLED!" : "disabled"));
	return 0;
}

/**
 * mnt_context_get_table:
 * @cxt: mount context
 * @filename: e.g. /proc/self/mountinfo
 * @tb: returns the table
 *
 * This function allocates a new table and parses the @file. The parser error
 * callback and cache for tags and paths is set according to the @cxt setting.
 * See also mnt_table_parse_file().
 *
 * It's strongly recommended to use the mnt_context_get_mtab() and
 * mnt_context_get_fstab() functions for mountinfo and fstab files. This function
 * does not care about LIBMOUNT_* env.variables and does not merge userspace
 * options.
 *
 * The result will NOT be deallocated by mnt_free_context(@cxt).
 *
 * Returns: 0 on success, negative number in case of error.
 */
int mnt_context_get_table(struct libmnt_context *cxt,
			  const char *filename, struct libmnt_table **tb)
{
	int rc;
	struct libmnt_ns *ns_old;

	if (!cxt || !tb)
		return -EINVAL;

	*tb = mnt_new_table();
	if (!*tb)
		return -ENOMEM;

	if (cxt->table_errcb)
		mnt_table_set_parser_errcb(*tb, cxt->table_errcb);

	ns_old = mnt_context_switch_target_ns(cxt);
	if (!ns_old)
		return -MNT_ERR_NAMESPACE;

	rc = mnt_table_parse_file(*tb, filename);

	if (rc) {
		mnt_unref_table(*tb);
		goto end;
	}

	mnt_table_set_cache(*tb, mnt_context_get_cache(cxt));

end:
	if (!mnt_context_switch_ns(cxt, ns_old))
		return -MNT_ERR_NAMESPACE;

	return rc;
}

/**
 * mnt_context_set_tables_errcb
 * @cxt: mount context
 * @cb: pointer to callback function
 *
 * The error callback is used for all tab files (e.g. mountinfo, fstab)
 * parsed within the context.
 *
 * See also mnt_context_get_mtab(),
 *          mnt_context_get_fstab(),
 *          mnt_table_set_parser_errcb().
 *
 * Returns: 0 on success, negative number in case of error.
 */
int mnt_context_set_tables_errcb(struct libmnt_context *cxt,
	int (*cb)(struct libmnt_table *tb, const char *filename, int line))
{
	if (!cxt)
		return -EINVAL;

	if (cxt->mountinfo)
		mnt_table_set_parser_errcb(cxt->mountinfo, cb);
	if (cxt->fstab)
		mnt_table_set_parser_errcb(cxt->fstab, cb);

	cxt->table_errcb = cb;
	return 0;
}

/**
 * mnt_context_set_cache:
 * @cxt: mount context
 * @cache: cache instance or NULL
 *
 * The mount context maintains a private struct libmnt_cache by default. This
 * function can be used to overwrite the private cache with an external instance.
 * This function increments cache reference counter.
 *
 * If the @cache argument is NULL, then the current cache instance is reset.
 * This function apply the cache to fstab and mountinfo instances (if already
 * exists).
 *
 * The old cache instance reference counter is de-incremented.
 *
 * Returns: 0 on success, negative number in case of error.
 */
int mnt_context_set_cache(struct libmnt_context *cxt, struct libmnt_cache *cache)
{
	if (!cxt)
		return -EINVAL;

	mnt_ref_cache(cache);			/* new */
	mnt_unref_cache(cxt->cache);		/* old */

	cxt->cache = cache;

	if (cxt->mountinfo)
		mnt_table_set_cache(cxt->mountinfo, cache);
	if (cxt->fstab)
		mnt_table_set_cache(cxt->fstab, cache);

	return 0;
}

/**
 * mnt_context_get_cache
 * @cxt: mount context
 *
 * See also mnt_context_set_cache().
 *
 * Returns: pointer to cache or NULL if canonicalization is disabled.
 */
struct libmnt_cache *mnt_context_get_cache(struct libmnt_context *cxt)
{
	if (!cxt || mnt_context_is_nocanonicalize(cxt))
		return NULL;

	if (!cxt->cache) {
		struct libmnt_cache *cache = mnt_new_cache();
		mnt_context_set_cache(cxt, cache);
		mnt_unref_cache(cache);
	}
	return cxt->cache;
}

/**
 * mnt_context_set_passwd_cb:
 * @cxt: mount context
 * @get: callback to get password
 * @release: callback to release (deallocate) password
 *
 * Sets callbacks for encryption password (e.g encrypted loopdev). This
 * function is deprecated (encrypted loops are no longer supported).
 *
 * Returns: 0 on success, negative number in case of error.
 */
int mnt_context_set_passwd_cb(struct libmnt_context *cxt,
			      char *(*get)(struct libmnt_context *),
			      void (*release)(struct libmnt_context *, char *))
{
	if (!cxt)
		return -EINVAL;
	cxt->pwd_get_cb = get;
	cxt->pwd_release_cb = release;
	return 0;
}

/**
 * mnt_context_get_lock:
 * @cxt: mount context
 *
 * The libmount applications don't have to care about utab locking, but with a
 * small exception: the application has to be able to remove the lock file when
 * interrupted by signal or signals have to be ignored when the lock is locked.
 *
 * The default behavior is to ignore all signals (except SIGALRM and
 * SIGTRAP for utab update) when the lock is locked. If this behavior
 * is unacceptable, then use:
 *
 *	lc = mnt_context_get_lock(cxt);
 *	if (lc)
 *		mnt_lock_block_signals(lc, FALSE);
 *
 * and don't forget to call mnt_unlock_file(lc) before exit.
 *
 * Returns: pointer to lock struct or NULL.
 */
struct libmnt_lock *mnt_context_get_lock(struct libmnt_context *cxt)
{
	/*
	 * DON'T call this function within libmount, it will always allocate
	 * the lock. The mnt_update_* functions are able to allocate the lock
	 * only when utab update is really necessary.
	 */
	if (!cxt || mnt_context_is_nomtab(cxt))
		return NULL;

	if (!cxt->lock) {
		cxt->lock = mnt_new_lock(
				mnt_context_get_writable_tabpath(cxt), 0);
		if (cxt->lock)
			mnt_lock_block_signals(cxt->lock, TRUE);
	}
	return cxt->lock;
}

/**
 * mnt_context_set_mflags:
 * @cxt: mount context
 * @flags: mount(2) flags (MS_* flags)
 *
 * Sets mount flags (see mount(2) man page).
 *
 * Note that order of mount options (strings) and flags matter if you mix
 * mnt_context_append_options() and mnt_context_set_mflags().
 *
 * Be careful if use MS_REC flag -- this is flags is generic for
 * all mask. In this case is better to use options string where
 * mount options are independent and nothing is applied to all options.
 *
 * Returns: 0 on success, negative number in case of error.
 */
int mnt_context_set_mflags(struct libmnt_context *cxt, unsigned long flags)
{
	struct libmnt_optlist *ls = mnt_context_get_optlist(cxt);

	if (!ls)
		return -ENOMEM;

	return mnt_optlist_set_flags(ls, flags, cxt->map_linux);
}

/**
 * mnt_context_get_mflags:
 * @cxt: mount context
 * @flags: returns MS_* mount flags
 *
 * Converts mount options string to MS_* flags and bitwise-OR the result with
 * the already defined flags (see mnt_context_set_mflags()).
 *
 * Returns: 0 on success, negative number in case of error.
 */
int mnt_context_get_mflags(struct libmnt_context *cxt, unsigned long *flags)
{
	struct libmnt_optlist *ls = mnt_context_get_optlist(cxt);

	if (!ls)
		return -ENOMEM;

	return mnt_optlist_get_flags(ls, flags, cxt->map_linux, 0);
}

/**
 * mnt_context_set_user_mflags:
 * @cxt: mount context
 * @flags: mount(2) flags (MNT_MS_* flags, e.g. MNT_MS_LOOP)
 *
 * Sets userspace mount flags.
 *
 * See also notes for mnt_context_set_mflags().
 *
 * Returns: 0 on success, negative number in case of error.
 */
int mnt_context_set_user_mflags(struct libmnt_context *cxt, unsigned long flags)
{
	struct libmnt_optlist *ls = mnt_context_get_optlist(cxt);

	if (!ls)
		return -ENOMEM;

	return mnt_optlist_set_flags(ls, flags, cxt->map_userspace);
}

/**
 * mnt_context_get_user_mflags:
 * @cxt: mount context
 * @flags: returns mount flags
 *
 * Converts mount options string to MNT_MS_* flags and bitwise-OR the result
 * with the already defined flags (see mnt_context_set_user_mflags()).
 *
 * Returns: 0 on success, negative number in case of error.
 */
int mnt_context_get_user_mflags(struct libmnt_context *cxt, unsigned long *flags)
{
	struct libmnt_optlist *ls = mnt_context_get_optlist(cxt);

	if (!ls)
		return -ENOMEM;

	return mnt_optlist_get_flags(ls, flags, cxt->map_userspace, 0);
}

/**
 * mnt_context_set_mountdata:
 * @cxt: mount context
 * @data: mount(2) data
 *
 * The mount context generates mountdata from mount options by default. This
 * function can be used to overwrite this behavior, and @data will be used instead
 * of mount options.
 *
 * The libmount does not deallocate the data by mnt_free_context(). Note that
 * NULL is also valid mount data.
 *
 * Returns: 0 on success, negative number in case of error.
 */
int mnt_context_set_mountdata(struct libmnt_context *cxt, void *data)
{
	if (!cxt)
		return -EINVAL;
	cxt->mountdata = data;
	cxt->flags |= MNT_FL_MOUNTDATA;
	return 0;
}

#ifdef USE_LIBMOUNT_MOUNTFD_SUPPORT
int mnt_context_open_tree(struct libmnt_context *cxt, const char *path, unsigned long mflg)
{
	unsigned long oflg = OPEN_TREE_CLOEXEC;
	int rc = 0, fd = -1;

	if (mflg == (unsigned long) -1) {
		rc = mnt_optlist_get_flags(cxt->optlist, &mflg, cxt->map_linux, 0);
		if (rc)
			return rc;
	}
	if (!path) {
		path = mnt_fs_get_target(cxt->fs);
		if (!path)
			return -EINVAL;
	}

	/* Classic -oremount,bind,ro is not bind operation, it's just
	 * VFS flags update only */
	if ((mflg & MS_BIND) && !(mflg & MS_REMOUNT)) {
		oflg |= OPEN_TREE_CLONE;

		if (mnt_optlist_is_rbind(cxt->optlist))
			oflg |= AT_RECURSIVE;
	}

	if (cxt->force_clone)
		oflg |= OPEN_TREE_CLONE;

	DBG(CXT, ul_debugobj(cxt, "open_tree(path=%s%s%s)", path,
				oflg & OPEN_TREE_CLONE ? " clone" : "",
				oflg & AT_RECURSIVE ? " recursive" : ""));
	fd = open_tree(AT_FDCWD, path, oflg);
	mnt_context_syscall_save_status(cxt, "open_tree", fd >= 0);

	return fd;
}
#endif

/*
 * Translates LABEL/UUID/path to mountable path
 */
int mnt_context_prepare_srcpath(struct libmnt_context *cxt)
{
	const char *path = NULL;
	struct libmnt_cache *cache;
	const char *t, *v, *src, *type;
	int rc = 0;
	struct libmnt_ns *ns_old;
	struct libmnt_optlist *ol;

	assert(cxt);
	assert(cxt->fs);
	assert((cxt->flags & MNT_FL_MOUNTFLAGS_MERGED));

	DBG(CXT, ul_debugobj(cxt, "--> preparing source path"));

	src = mnt_fs_get_source(cxt->fs);

	if (!src && mnt_context_propagation_only(cxt))
		/* mount --make-{shared,private,...} */
		return mnt_fs_set_source(cxt->fs, "none");

	/* ignore filesystems without source or filesystems
	 * where the source is a quasi-path (//foo/bar)
	 */
	if (!src || mnt_fs_is_netfs(cxt->fs))
		return 0;

	/* ZFS source is always "dataset", not a real path */
	type = mnt_fs_get_fstype(cxt->fs);
	if (type && strcmp(type, "zfs") == 0)
		return 0;

	DBG(CXT, ul_debugobj(cxt, "srcpath '%s'", src));

	ns_old = mnt_context_switch_target_ns(cxt);
	if (!ns_old)
		return -MNT_ERR_NAMESPACE;

	cache = mnt_context_get_cache(cxt);

	if (!mnt_fs_get_tag(cxt->fs, &t, &v)) {
		/*
		 * Source is TAG (evaluate)
		 */
		if (cache)
			path = mnt_resolve_tag(t, v, cache);

		rc = path ? mnt_fs_set_source(cxt->fs, path) : -MNT_ERR_NOSOURCE;

	} else if (cache && !mnt_fs_is_pseudofs(cxt->fs)) {
		/*
		 * Source is PATH (canonicalize)
		 */
		path = mnt_resolve_path(src, cache);
		if (path && strcmp(path, src) != 0)
			rc = mnt_fs_set_source(cxt->fs, path);
	 }

	if (rc) {
		DBG(CXT, ul_debugobj(cxt, "failed to prepare srcpath [rc=%d]", rc));
		goto end;
	}

	if (!path)
		path = src;

	ol = mnt_context_get_optlist(cxt);
	if (!ol)
		return -ENOMEM;

	if (mnt_optlist_is_bind(ol)
	    || mnt_optlist_is_move(ol)
	    || mnt_optlist_is_remount(ol)
	    || mnt_fs_is_pseudofs(cxt->fs)) {
		DBG(CXT, ul_debugobj(cxt, "REMOUNT/BIND/MOVE/pseudo FS source: %s", path));
		goto end;
	}

	rc = mnt_context_call_hooks(cxt, MNT_STAGE_PREP_SOURCE);
	if (rc)
		goto end;

	DBG(CXT, ul_debugobj(cxt, "final srcpath '%s'",
				mnt_fs_get_source(cxt->fs)));

end:
	if (!mnt_context_switch_ns(cxt, ns_old))
		return -MNT_ERR_NAMESPACE;
	return rc;
}

/* Guess type, but not set to cxt->fs, always use free() for the result. It's
 * no error when we're not able to guess a filesystem type. Note that error
 * does not mean that result in @type is NULL.
 */
int mnt_context_guess_srcpath_fstype(struct libmnt_context *cxt, char **type)
{
	int rc = 0;
	struct libmnt_ns *ns_old;
	const char *dev;

	assert(type);
	assert(cxt);

	*type = NULL;

	dev = mnt_fs_get_srcpath(cxt->fs);
	if (!dev)
		return 0;

	ns_old = mnt_context_switch_target_ns(cxt);
	if (!ns_old)
		return -MNT_ERR_NAMESPACE;

	if (access(dev, F_OK) == 0) {
		struct libmnt_cache *cache = mnt_context_get_cache(cxt);
		int ambi = 0;

		*type = mnt_get_fstype(dev, &ambi, cache);
		if (ambi)
			rc = -MNT_ERR_AMBIFS;

		if (cache && *type) {
			*type = strdup(*type);
			if (!*type)
				rc = -ENOMEM;
		}
	} else {
		DBG(CXT, ul_debugobj(cxt, "access(%s) failed [%m]", dev));
		if (strchr(dev, ':') != NULL) {
			*type = strdup("nfs");
			if (!*type)
				rc = -ENOMEM;
		} else if (!strncmp(dev, "//", 2)) {
			*type = strdup("cifs");
			if (!*type)
				rc = -ENOMEM;
		}
	}

	if (!mnt_context_switch_ns(cxt, ns_old))
		return -MNT_ERR_NAMESPACE;

	if (rc == 0 && *type) {
		struct libmnt_optlist *ol = mnt_context_get_optlist(cxt);
		struct libmnt_opt *opt;
		const char *allowed;

		if (!ol)
			return -ENOMEM;

		opt = mnt_optlist_get_named(ol,
				"X-mount.auto-fstypes", cxt->map_userspace);

		if (opt
		    && (allowed = mnt_opt_get_value(opt))
		    && !match_fstype(*type, allowed)) {
			DBG(CXT, ul_debugobj(cxt, "%s is not allowed by auto-fstypes=%s",
						*type, allowed));
			free(*type);
			*type = NULL;
			rc = -MNT_ERR_NOFSTYPE;
		}
	}

	return rc;
}

/*
 * It's usually no error when we're not able to detect the filesystem type -- we
 * will try to use the types from /{etc,proc}/filesystems.
 */
int mnt_context_guess_fstype(struct libmnt_context *cxt)
{
	struct libmnt_optlist *ol;
	char *type;
	int rc = 0;

	assert(cxt);
	assert(cxt->fs);
	assert((cxt->flags & MNT_FL_MOUNTFLAGS_MERGED));

	DBG(CXT, ul_debugobj(cxt, "--> preparing fstype"));

	ol = mnt_context_get_optlist(cxt);
	if (!ol)
		return -ENOMEM;

	if (mnt_optlist_is_bind(ol)
	    || mnt_optlist_is_move(ol)
	    || mnt_context_propagation_only(cxt))
		goto none;

	type = (char *) mnt_fs_get_fstype(cxt->fs);
	if (type && !strcmp(type, "auto")) {
		mnt_fs_set_fstype(cxt->fs, NULL);
		type = NULL;
	}

	if (type)
		goto done;
	if (mnt_optlist_is_remount(ol))
		goto none;
	if (cxt->fstype_pattern)
		goto done;

	rc = mnt_context_guess_srcpath_fstype(cxt, &type);
	if (rc == 0 && type)
		__mnt_fs_set_fstype_ptr(cxt->fs, type);
	else
		free(type);
done:
	DBG(CXT, ul_debugobj(cxt, "FS type: %s [rc=%d]",
				mnt_fs_get_fstype(cxt->fs), rc));
	return rc;
none:
	return mnt_fs_set_fstype(cxt->fs, "none");
}

/*
 * The default is to use fstype from cxt->fs, this could be overwritten by
 * @type. The @act is MNT_ACT_{MOUNT,UMOUNT}.
 *
 * Returns: 0 on success or negative number in case of error. Note that success
 * does not mean that there is any usable helper, you have to check cxt->helper.
 */
int mnt_context_prepare_helper(struct libmnt_context *cxt, const char *name,
				const char *type)
{
	char search_path[] = FS_SEARCH_PATH;		/* from config.h */
	char *p = NULL, *path;
	struct libmnt_ns *ns_old;
	int rc = 0;

	assert(cxt);
	assert(cxt->fs);
	assert((cxt->flags & MNT_FL_MOUNTFLAGS_MERGED));

	DBG(CXT, ul_debugobj(cxt, "checking for helper"));

	if (cxt->helper) {
		free(cxt->helper);
		cxt->helper = NULL;
	}

	if (!type)
		type = mnt_fs_get_fstype(cxt->fs);

	if (type && strchr(type, ','))
		return 0;			/* type is fstype pattern */

	if (mnt_context_is_nohelpers(cxt)
	    || !type
	    || !strcmp(type, "none")
	    || strstr(type, "/..")		/* don't try to smuggle path */
	    || mnt_fs_is_swaparea(cxt->fs))
		return 0;

	ns_old = mnt_context_switch_origin_ns(cxt);
	if (!ns_old)
		return -MNT_ERR_NAMESPACE;

	/* Ignore errors when search in $PATH and do not modify @rc
	 */
	path = strtok_r(search_path, ":", &p);
	while (path) {
		char helper[PATH_MAX];
		int len, found = 0;

		len = snprintf(helper, sizeof(helper), "%s/%s.%s",
						path, name, type);
		path = strtok_r(NULL, ":", &p);

		if (len < 0 || (size_t) len >= sizeof(helper))
			continue;

		found = mnt_is_path(helper);
		if (!found && strchr(type, '.')) {
			/* If type ends with ".subtype" try without it */
			char *hs = strrchr(helper, '.');
			if (hs)
				*hs = '\0';
			found = mnt_is_path(helper);
		}

		DBG(CXT, ul_debugobj(cxt, "%-25s ... %s", helper,
					found ? "found" : "not found"));
		if (!found)
			continue;

		/* success */
		rc = strdup_to_struct_member(cxt, helper, helper);
		break;
	}

	if (!mnt_context_switch_ns(cxt, ns_old))
		rc = -MNT_ERR_NAMESPACE;

	/* make sure helper is not set on error */
	if (rc) {
		free(cxt->helper);
		cxt->helper = NULL;
	}
	return rc;
}

/* stop differentiate between options defined by flags and strings */
int mnt_context_merge_mflags(struct libmnt_context *cxt)
{
	struct libmnt_optlist *ls = mnt_context_get_optlist(cxt);

	if (!ls)
		return -ENOMEM;

	/* TODO: optlist returns always flags as merged, so
	 * MNT_FL_MOUNTFLAGS_MERGED is unnecessary anymore
	 */
	cxt->flags |= MNT_FL_MOUNTFLAGS_MERGED;
	return mnt_optlist_merge_opts(ls);
}

/*
 * Prepare /run/mount/utab
 */
int mnt_context_prepare_update(struct libmnt_context *cxt)
{
	int rc;
	const char *target, *name;
	unsigned long flags = 0;

	assert(cxt);
	assert(cxt->fs);
	assert(cxt->action);
	assert((cxt->flags & MNT_FL_MOUNTFLAGS_MERGED));

	DBG(CXT, ul_debugobj(cxt, "--> prepare update"));

	if (mnt_context_propagation_only(cxt)) {
		DBG(CXT, ul_debugobj(cxt, "skip update: only MS_PROPAGATION"));
		return 0;
	}

	target = mnt_fs_get_target(cxt->fs);

	if (cxt->action == MNT_ACT_UMOUNT && target && !strcmp(target, "/")) {
		DBG(CXT, ul_debugobj(cxt, "root umount: setting NOMTAB"));
		mnt_context_disable_mtab(cxt, TRUE);
	}
	if (mnt_context_is_nomtab(cxt)) {
		DBG(CXT, ul_debugobj(cxt, "skip update: NOMTAB flag"));
		return 0;
	}
	name = mnt_context_get_writable_tabpath(cxt);
	if (!name) {
		DBG(CXT, ul_debugobj(cxt, "skip update: no writable destination"));
		return 0;
	}
	/* 0 = success, 1 = not called yet */
	if (cxt->syscall_status != 1 && cxt->syscall_status != 0) {
		DBG(CXT, ul_debugobj(cxt,
				"skip update: syscall failed [status=%d]",
				cxt->syscall_status));
		return 0;
	}

	if (!cxt->update) {
		if (cxt->action == MNT_ACT_UMOUNT && is_file_empty(name)) {
			DBG(CXT, ul_debugobj(cxt, "skip update: umount, no table"));
			return 0;
		}

		cxt->update = mnt_new_update();
		if (!cxt->update)
			return -ENOMEM;

		mnt_update_set_filename(cxt->update, name);
	}

	mnt_context_get_mflags(cxt, &flags);

	if (cxt->action == MNT_ACT_UMOUNT)
		rc = mnt_update_set_fs(cxt->update, flags,
					mnt_context_get_target(cxt), NULL);
	else
		rc = mnt_update_set_fs(cxt->update, flags,
					NULL, cxt->fs);

	if (mnt_update_is_ready(cxt->update)) {
		DBG(CXT, ul_debugobj(cxt, "update is ready"));
		mnt_update_start(cxt->update);
	}
	return rc < 0 ? rc : 0;
}

int mnt_context_update_tabs(struct libmnt_context *cxt)
{
	int rc = 0;
	struct libmnt_ns *ns_old;

	assert(cxt);

	if (mnt_context_is_nomtab(cxt)) {
		DBG(CXT, ul_debugobj(cxt, "don't update: NOMTAB flag"));
		return 0;
	}
	if (!cxt->update || !mnt_update_is_ready(cxt->update)) {
		DBG(CXT, ul_debugobj(cxt, "don't update: no update prepared"));
		return 0;
	}

	ns_old = mnt_context_switch_target_ns(cxt);
	if (!ns_old)
		return -MNT_ERR_NAMESPACE;

	/* check utab update when external helper executed */
	if (mnt_context_helper_executed(cxt)
	    && mnt_context_get_helper_status(cxt) == 0
	    && mnt_context_utab_writable(cxt)) {

		if (mnt_update_already_done(cxt->update)) {
			DBG(CXT, ul_debugobj(cxt, "don't update: error evaluate or already updated"));
			goto emit;
		}
	} else if (cxt->helper) {
		DBG(CXT, ul_debugobj(cxt, "don't update: external helper"));
		goto end;
	}

	if (cxt->syscall_status != 0
	    && !(mnt_context_helper_executed(cxt) &&
		 mnt_context_get_helper_status(cxt) == 0)) {

		DBG(CXT, ul_debugobj(cxt, "don't update: syscall/helper failed/not called"));
		goto end;
	}

	rc = mnt_update_table(cxt->update, cxt->lock);
emit:
	if (rc == 0 && !mnt_context_within_helper(cxt))
		mnt_update_emit_event(cxt->update);

end:
	mnt_update_end(cxt->update);

	if (!mnt_context_switch_ns(cxt, ns_old))
		return -MNT_ERR_NAMESPACE;
	return rc;
}

/* apply @fs to @cxt;
 *
 * @mflags are mount flags as specified on command-line -- used only to save
 * MS_RDONLY which is allowed for non-root users.
 */
static int apply_fs(struct libmnt_context *cxt, struct libmnt_fs *fs, unsigned long mflags)
{
	struct libmnt_optlist *ls;
	int rc;



	if (!cxt->optsmode) {
		if (mnt_context_is_restricted(cxt)) {
			DBG(CXT, ul_debugobj(cxt, "force fstab usage for non-root users!"));
			cxt->optsmode = MNT_OMODE_USER;
		} else {
			DBG(CXT, ul_debugobj(cxt, "use default optsmode"));
			cxt->optsmode = MNT_OMODE_AUTO;
		}

	}

	if (!mnt_context_get_fs(cxt))
		return -ENOMEM;

	DBG(CXT, ul_debugobj(cxt, "apply entry:"));
	DBG(CXT, mnt_fs_print_debug(fs, stderr));
	DBG(CXT, ul_debugobj(cxt, "OPTSMODE (opt-part): ignore=%d, append=%d, prepend=%d, replace=%d",
				  cxt->optsmode & MNT_OMODE_IGNORE ? 1 : 0,
				  cxt->optsmode & MNT_OMODE_APPEND ? 1 : 0,
				  cxt->optsmode & MNT_OMODE_PREPEND ? 1 : 0,
				  cxt->optsmode & MNT_OMODE_REPLACE ? 1 : 0));

	/* copy from fs to our FS description
	 */
	rc = mnt_fs_set_source(cxt->fs, mnt_fs_get_source(fs));
	if (!rc)
		rc = mnt_fs_set_target(cxt->fs, mnt_fs_get_target(fs));

	if (!rc && !mnt_fs_get_fstype(cxt->fs))
		rc = mnt_fs_set_fstype(cxt->fs, mnt_fs_get_fstype(fs));

	if (!rc && !mnt_fs_get_root(cxt->fs) && mnt_fs_get_root(fs))
		rc = mnt_fs_set_root(cxt->fs, mnt_fs_get_root(fs));

	if (rc)
		goto done;

	ls = mnt_context_get_optlist(cxt);
	if (!ls) {
		rc = -ENOMEM;
		goto done;
	}

	if (cxt->optsmode & MNT_OMODE_IGNORE)
		;
	else if (cxt->optsmode & MNT_OMODE_REPLACE) {
		rc = mnt_optlist_set_optstr(ls, mnt_fs_get_options(fs), NULL);

		/* mount --read-only for non-root users is allowed */
		if (rc == 0 && (mflags & MS_RDONLY)
		    && mnt_context_is_restricted(cxt)
		    && cxt->optsmode == MNT_OMODE_USER)
			rc = mnt_optlist_append_optstr(ls, "ro", NULL);
	}
	else if (cxt->optsmode & MNT_OMODE_APPEND)
		rc = mnt_optlist_append_optstr(ls, mnt_fs_get_options(fs), NULL);

	else if (cxt->optsmode & MNT_OMODE_PREPEND)
		rc = mnt_optlist_prepend_optstr(ls, mnt_fs_get_options(fs), NULL);

	if (!rc)
		cxt->flags |= MNT_FL_TAB_APPLIED;

done:
	DBG(CXT, ul_debugobj(cxt, "final entry [rc=%d]", rc));
	DBG(CXT, mnt_fs_print_debug(cxt->fs, stderr));

	return rc;
}

static int apply_table(struct libmnt_context *cxt, struct libmnt_table *tb,
		     int direction, unsigned long mflags)
{
	struct libmnt_fs *fs = NULL;
	const char *src, *tgt;

	assert(cxt);
	assert(cxt->fs);

	src = mnt_fs_get_source(cxt->fs);
	tgt = mnt_fs_get_target(cxt->fs);

	if (tgt && src)
		fs = mnt_table_find_pair(tb, src, tgt, direction);
	else {
		if (src)
			fs = mnt_table_find_source(tb, src, direction);
		else if (tgt)
			fs = mnt_table_find_target(tb, tgt, direction);

		if (!fs && mnt_context_is_swapmatch(cxt)) {
			/* swap source and target (if @src is not LABEL/UUID),
			 * for example in
			 *
			 *	mount /foo/bar
			 *
			 * the path could be a mountpoint as well as a source (for
			 * example bind mount, symlink to a device, ...).
			 */
			if (src && !mnt_fs_get_tag(cxt->fs, NULL, NULL))
				fs = mnt_table_find_target(tb, src, direction);
			if (!fs && tgt)
				fs = mnt_table_find_source(tb, tgt, direction);
		}
	}

	if (!fs)
		return -MNT_ERR_NOFSTAB;	/* not found */

	return apply_fs(cxt, fs, mflags);
}

/* apply @fs to @cxt -- use mnt_context_apply_fstab() if not sure
 */
int mnt_context_apply_fs(struct libmnt_context *cxt, struct libmnt_fs *fs)
{
	return apply_fs(cxt, fs, 0);
}

/**
 * mnt_context_apply_fstab:
 * @cxt: mount context
 *
 * This function is optional.
 *
 * Returns: 0 on success, negative number in case of error.
 */
int mnt_context_apply_fstab(struct libmnt_context *cxt)
{
	int rc = -1, isremount = 0, iscmdbind = 0;
	struct libmnt_ns *ns_old;
	struct libmnt_table *tab = NULL;
	const char *src = NULL, *tgt = NULL;
	unsigned long mflags = 0;

	if (!cxt || !cxt->fs)
		return -EINVAL;

	if (mnt_context_tab_applied(cxt)) {	/* already applied */
		DBG(CXT, ul_debugobj(cxt, "fstab already applied -- skip"));
		return 0;
	}

	if (mnt_context_is_restricted(cxt)) {
		DBG(CXT, ul_debugobj(cxt, "force fstab usage for non-root users!"));
		cxt->optsmode = MNT_OMODE_USER;
	} else if (cxt->optsmode == 0) {
		DBG(CXT, ul_debugobj(cxt, "use default optsmode"));
		cxt->optsmode = MNT_OMODE_AUTO;
	} else if (cxt->optsmode & MNT_OMODE_NOTAB) {
		cxt->optsmode &= ~MNT_OMODE_FSTAB;
		cxt->optsmode &= ~MNT_OMODE_MTAB;
		cxt->optsmode &= ~MNT_OMODE_FORCE;
	}

	if (mnt_context_get_mflags(cxt, &mflags) == 0) {
		isremount = !!(mflags & MS_REMOUNT);
		iscmdbind = !!(mflags & MS_BIND);
	}

	if (cxt->fs) {
		src = mnt_fs_get_source(cxt->fs);
		tgt = mnt_fs_get_target(cxt->fs);
	}

	DBG(CXT, ul_debugobj(cxt, "OPTSMODE (file-part): force=%d, fstab=%d, mtab=%d",
				  cxt->optsmode & MNT_OMODE_FORCE ? 1 : 0,
				  cxt->optsmode & MNT_OMODE_FSTAB ? 1 : 0,
				  cxt->optsmode & MNT_OMODE_MTAB ? 1 : 0));

	/* fstab is not required if source and target are specified */
	if (src && tgt && !(cxt->optsmode & MNT_OMODE_FORCE)) {
		DBG(CXT, ul_debugobj(cxt, "fstab not required -- skip"));
		return 0;
	}

	if (!src && tgt
	    && !(cxt->optsmode & MNT_OMODE_FSTAB)
	    && !(cxt->optsmode & MNT_OMODE_MTAB)) {
		DBG(CXT, ul_debugobj(cxt, "only target; fstab/mtab not required "
					  "-- skip, probably MS_PROPAGATION"));
		return 0;
	}

	/* let's initialize cxt->fs */
	ignore_result( mnt_context_get_fs(cxt) );

	ns_old = mnt_context_switch_target_ns(cxt);
	if (!ns_old)
		return -MNT_ERR_NAMESPACE;

	/* try fstab */
	if (cxt->optsmode & MNT_OMODE_FSTAB) {
		DBG(CXT, ul_debugobj(cxt, "trying to apply fstab (src=%s, target=%s)", src, tgt));
		rc = mnt_context_get_fstab(cxt, &tab);
		if (!rc)
			rc = apply_table(cxt, tab, MNT_ITER_FORWARD, mflags);
	}

	/* try mountinfo */
	if (rc < 0 && (cxt->optsmode & MNT_OMODE_MTAB)
	    && (isremount || cxt->action == MNT_ACT_UMOUNT)) {
		DBG(CXT, ul_debugobj(cxt, "trying to apply mountinfo (src=%s, target=%s)", src, tgt));
		if (tgt)
			rc = mnt_context_get_mountinfo_for_target(cxt, &tab, tgt);
		else
			rc = mnt_context_get_mountinfo(cxt, &tab);
		if (!rc)
			rc = apply_table(cxt, tab, MNT_ITER_BACKWARD, mflags);
	}

	if (!mnt_context_switch_ns(cxt, ns_old))
		return -MNT_ERR_NAMESPACE;

	if (rc) {
		if (!mnt_context_is_restricted(cxt)
		    && tgt && !src
		    && isremount) {
			DBG(CXT, ul_debugobj(cxt, "only target; ignore missing mountinfo entry on remount"));
			return 0;
		}

		DBG(CXT, ul_debugobj(cxt, "failed to find entry in fstab/mountinfo [rc=%d]: %m", rc));

		/* force to "not found in fstab/mountinfo" error, the details why
		 * not found are not so important and may be misinterpreted by
		 * applications... */
		rc = -MNT_ERR_NOFSTAB;


	} else if (isremount && !iscmdbind && cxt->optlist) {

		/* ignore "bind" on remount when the flag is read from fstab */
		mnt_optlist_remove_named(cxt->optlist, "bind", NULL);
	}
	return rc;
}

/**
 * mnt_context_tab_applied:
 * @cxt: mount context
 *
 * Returns: 1 if fstab (or mountinfo) has been applied to the context, or 0.
 */
int mnt_context_tab_applied(struct libmnt_context *cxt)
{
	return cxt->flags & MNT_FL_TAB_APPLIED;
}

/*
 * This is not a public function!
 *
 * Returns 1 if *only propagation flags* change is requested.
 */
int mnt_context_propagation_only(struct libmnt_context *cxt)
{
	struct libmnt_optlist *ls;

	if (cxt->action != MNT_ACT_MOUNT)
		return 0;
	if (cxt->mountdata || cxt->fs == NULL)
		return 0;
	if (cxt->fs->fstype && strcmp(cxt->fs->fstype, "none") != 0)
		return 0;
	if (cxt->fs->source && strcmp(cxt->fs->source, "none") != 0)
		return 0;

	ls = mnt_context_get_optlist(cxt);
	return ls ? mnt_optlist_is_propagation_only(ls) : 0;
}

/**
 * mnt_context_get_status:
 * @cxt: mount context
 *
 * Global libmount status.
 *
 * The real exit code of the mount.type helper has to be tested by
 * mnt_context_get_helper_status(). The mnt_context_get_status() only informs
 * that exec() has been successful.
 *
 * Returns: 1 if mount.type or mount(2) syscall has been successfully called.
 */
int mnt_context_get_status(struct libmnt_context *cxt)
{
	return !cxt->syscall_status || !cxt->helper_exec_status;
}

/**
 * mnt_context_helper_executed:
 * @cxt: mount context
 *
 * Returns: 1 if mount.type helper has been executed, or 0.
 */
int mnt_context_helper_executed(struct libmnt_context *cxt)
{
	return cxt->helper_exec_status != 1;
}

/**
 * mnt_context_get_helper_status:
 * @cxt: mount context
 *
 * Return: mount.type helper exit status, result is reliable only if
 *         mnt_context_helper_executed() returns 1.
 */
int mnt_context_get_helper_status(struct libmnt_context *cxt)
{
	return cxt->helper_status;
}

/**
 * mnt_context_syscall_called:
 * @cxt: mount context
 *
 * Returns: 1 if mount(2) syscall has been called, or 0.
 */
int mnt_context_syscall_called(struct libmnt_context *cxt)
{
	return cxt->syscall_status != 1;
}

/**
 * mnt_context_get_syscall_errno:
 * @cxt: mount context
 *
 * The result from this function is reliable only if
 * mnt_context_syscall_called() returns 1.
 *
 * Returns: mount(2) errno if the syscall failed or 0.
 */
int mnt_context_get_syscall_errno(struct libmnt_context *cxt)
{
	if (cxt->syscall_status < 0)
		return -cxt->syscall_status;
	return 0;
}

/**
 * mnt_context_set_syscall_status:
 * @cxt: mount context
 * @status: mount(2) status
 *
 * The @status should be 0 on success, or negative number on error (-errno).
 *
 * This function is intended for cases where mount/umount is called externally,
 * rather than by libmount.
 *
 * Returns: 0 or negative number in case of error.
 */
int mnt_context_set_syscall_status(struct libmnt_context *cxt, int status)
{
	if (!cxt)
		return -EINVAL;

	DBG(CXT, ul_debugobj(cxt, "syscall status set to: %d", status));
	cxt->syscall_status = status;
	return 0;
}

/* Use this for syscalls called from libmount */
void mnt_context_syscall_save_status(	struct libmnt_context *cxt,
					const char *syscallname,
					int success)
{
	if (!success) {
		DBG(CXT, ul_debug("syscall '%s' [failed: %m]", syscallname));
		cxt->syscall_status = -errno;
		cxt->syscall_name = syscallname;
	} else {
		DBG(CXT, ul_debug("syscall '%s' [success]", syscallname));
		cxt->syscall_status = 0;
	}
}

void mnt_context_syscall_reset_status(struct libmnt_context *cxt)
{
	DBG(CXT, ul_debug("reset syscall status"));
	cxt->syscall_status = 0;
	cxt->syscall_name = NULL;

	free(cxt->errmsg);
	cxt->errmsg = NULL;
}

int mnt_context_set_errmsg(struct libmnt_context *cxt, const char *msg)
{
	char *p = NULL;

	if (msg) {
		p = strdup(msg);
		if (!p)
			return -ENOMEM;
	}

	free(cxt->errmsg);
	cxt->errmsg = p;

	return 0;
}

int mnt_context_append_errmsg(struct libmnt_context *cxt, const char *msg)
{
	if (cxt->errmsg) {
		int rc = strappend(&cxt->errmsg, "; ");
		if (rc)
			return rc;
	}

	return strappend(&cxt->errmsg, msg);
}

int mnt_context_sprintf_errmsg(struct libmnt_context *cxt, const char *msg, ...)
{
	int rc;
	va_list ap;
	char *p = NULL;

	va_start(ap, msg);
	rc = vasprintf(&p, msg, ap);
	va_end(ap);

	if (rc < 0 || !p)
		return rc;

	free(cxt->errmsg);
	cxt->errmsg = p;

	return 0;
}

/**
 * mnt_context_strerror
 * @cxt: context
 * @buf: buffer
 * @bufsiz: size of the buffer
 *
 * Not implemented, deprecated in favor or mnt_context_get_excode().
 *
 * Returns: 0 or negative number in case of error.
 */
int mnt_context_strerror(struct libmnt_context *cxt __attribute__((__unused__)),
			 char *buf __attribute__((__unused__)),
			 size_t bufsiz __attribute__((__unused__)))
{
	/* TODO: based on cxt->syscall_errno or cxt->helper_status */
	return 0;
}

/**
 * mnt_context_enable_noautofs:
 * @cxt: context
 * @ignore: ignore or don't ignore
 *
 * Enable/disable ignore autofs mount table entries on reading the
 * mount table. Only effective if the "ignore" mount option is being
 * used for autofs mounts (such as if automount(8) has been configured
 * to do so).
 */
int mnt_context_enable_noautofs(struct libmnt_context *cxt, int ignore)
{
	if (!cxt)
		return -EINVAL;
	cxt->noautofs = ignore ? 1 : 0;
	return 0;
}

int mnt_context_get_generic_excode(int rc, char *buf, size_t bufsz, const char *fmt, ...)
{
	va_list va;

	if (rc == 0)
		return MNT_EX_SUCCESS;

	va_start(va, fmt);

	/* we need to support "%m" */
	errno = rc < 0 ? -rc : rc;

	if (buf && bufsz && vsnprintf(buf, bufsz, fmt, va) < 0)
		*buf = '\0';

	switch (errno) {
	case EINVAL:
	case EPERM:
		rc = MNT_EX_USAGE;
		break;
	case ENOMEM:
		rc = MNT_EX_SYSERR;
		break;
	default:
		rc = MNT_EX_FAIL;
		break;
	}
	va_end(va);
	return rc;
}

/**
 * mnt_context_get_excode:
 * @cxt: context
 * @rc: return code of the previous operation
 * @buf: buffer to print error message (optional)
 * @bufsz: size of the buffer
 *
 * This function analyzes context, [u]mount syscall and external helper status
 * and @mntrc and generates unified return code (see MNT_EX_*) as expected
 * from mount(8) or umount(8).
 *
 * If the external helper (e.g. /sbin/mount.type) has been executed than it
 * returns status from wait() of the helper. It's not libmount fail if helper
 * returns some crazy undocumented codes...  See mnt_context_helper_executed()
 * and mnt_context_get_helper_status(). Note that mount(8) and umount(8) utils
 * always return code from helper without extra care about it.
 *
 * The current implementation does not read error message from external
 * helper into @buf.
 *
 * If the argument @buf is not NULL then error message is generated (if
 * anything failed).
 *
 * The @mntrc is usually return code from mnt_context_mount(),
 * mnt_context_umount(), or 'mntrc' as returned by mnt_context_next_mount().
 *
 * Since: 2.30
 *
 * Returns: MNT_EX_* codes.
 */
int mnt_context_get_excode(
			struct libmnt_context *cxt,
			int rc,
			char *buf,
			size_t bufsz)
{
	if (buf) {
		*buf = '\0'; /* for sure */

		if (!cxt->enabled_textdomain) {
			bindtextdomain(LIBMOUNT_TEXTDOMAIN, LOCALEDIR);
			cxt->enabled_textdomain = 1;
		}
	}

	switch (cxt->action) {
	case MNT_ACT_MOUNT:
		rc = mnt_context_get_mount_excode(cxt, rc, buf, bufsz);
		break;
	case MNT_ACT_UMOUNT:
		rc = mnt_context_get_umount_excode(cxt, rc, buf, bufsz);
		break;
	default:
		if (rc)
			rc = mnt_context_get_generic_excode(rc, buf, bufsz,
				_("operation failed: %m"));
		else
			rc = MNT_EX_SUCCESS;
		break;
	}

	DBG(CXT, ul_debugobj(cxt, "excode: rc=%d message=\"%s\"", rc,
				buf ? buf : "<no-message>"));
	return rc;
}

/**
 * mnt_context_init_helper
 * @cxt: mount context
 * @action: MNT_ACT_{UMOUNT,MOUNT}
 * @flags: not used now
 *
 * This function informs libmount that used from [u]mount.type helper.
 *
 * The function also calls mnt_context_disable_helpers() to avoid recursive
 * mount.type helpers calling. It you really want to call another
 * mount.type helper from your helper, then you have to explicitly enable this
 * feature by:
 *
 *	 mnt_context_disable_helpers(cxt, FALSE);
 *
 * Returns: 0 on success, negative number in case of error.
 */
int mnt_context_init_helper(struct libmnt_context *cxt, int action,
			    int flags __attribute__((__unused__)))
{
	int rc;

	if (!cxt)
		return -EINVAL;

	rc = mnt_context_disable_helpers(cxt, TRUE);
	if (!rc)
		rc = set_flag(cxt, MNT_FL_HELPER, 1);
	if (!rc)
		cxt->action = action;

	DBG(CXT, ul_debugobj(cxt, "initialized for [u]mount.<type> helper [rc=%d]", rc));
	return rc;
}

/*
 * libmount used in /sbin/[u]mount.<type> helper
 */
int mnt_context_within_helper(struct libmnt_context *cxt)
{
	return cxt && (cxt->flags & MNT_FL_HELPER);
}

/**
 * mnt_context_helper_setopt:
 * @cxt: context
 * @c: getopt() result
 * @arg: getopt() optarg
 *
 * This function applies the [u]mount.type command line option (for example parsed
 * by getopt or getopt_long) to @cxt. All unknown options are ignored and
 * then 1 is returned.
 *
 * Returns: negative number on error, 1 if @c is unknown option, 0 on success.
 */
int mnt_context_helper_setopt(struct libmnt_context *cxt, int c, char *arg)
{
	if (cxt) {
		switch(cxt->action) {
		case MNT_ACT_MOUNT:
			return mnt_context_mount_setopt(cxt, c, arg);
		case MNT_ACT_UMOUNT:
			return mnt_context_umount_setopt(cxt, c, arg);
		}
	}
	return -EINVAL;
}

/**
 * mnt_context_is_fs_mounted:
 * @cxt: context
 * @fs: filesystem
 * @mounted: returns 1 for mounted and 0 for non-mounted filesystems
 *
 * Please, read the mnt_table_is_fs_mounted() description!
 *
 * Returns: 0 on success and negative number in case of error.
 */
int mnt_context_is_fs_mounted(struct libmnt_context *cxt,
			      struct libmnt_fs *fs, int *mounted)
{
	struct libmnt_table *mountinfo, *orig;
	int rc = 0;
	struct libmnt_ns *ns_old;

	if (!cxt || !fs || !mounted)
		return -EINVAL;

	ns_old = mnt_context_switch_target_ns(cxt);
	if (!ns_old)
		return -MNT_ERR_NAMESPACE;

	orig = cxt->mountinfo;
	rc = mnt_context_get_mountinfo(cxt, &mountinfo);
	if (rc == -ENOENT && mnt_fs_streq_target(fs, "/proc")) {
		if (!orig) {
			mnt_unref_table(cxt->mountinfo);
			cxt->mountinfo = NULL;
		}
		*mounted = 0;
		rc = 0;			/* /proc not mounted */

	} else if (rc == 0) {
		*mounted = __mnt_table_is_fs_mounted(mountinfo, fs,
				mnt_context_get_target_prefix(cxt));

	}

	if (!mnt_context_switch_ns(cxt, ns_old))
		return -MNT_ERR_NAMESPACE;
	return rc;
}

static int mnt_context_add_child(struct libmnt_context *cxt, pid_t pid)
{
	pid_t *pids;

	if (!cxt)
		return -EINVAL;

	pids = reallocarray(cxt->children, cxt->nchildren + 1, sizeof(pid_t));
	if (!pids)
		return -ENOMEM;

	DBG(CXT, ul_debugobj(cxt, "add new child %d", pid));
	cxt->children = pids;
	cxt->children[cxt->nchildren++] = pid;

	return 0;
}

int mnt_fork_context(struct libmnt_context *cxt)
{
	int rc = 0;
	pid_t pid;

	assert(cxt);
	if (!mnt_context_is_parent(cxt))
		return -EINVAL;

	DBG(CXT, ul_debugobj(cxt, "forking context"));

	DBG_FLUSH;

	pid = fork();

	switch (pid) {
	case -1: /* error */
		DBG(CXT, ul_debugobj(cxt, "fork failed %m"));
		return -errno;

	case 0: /* child */
		cxt->pid = getpid();
		mnt_context_enable_fork(cxt, FALSE);
		DBG(CXT, ul_debugobj(cxt, "child created"));
		break;

	default:
		rc = mnt_context_add_child(cxt, pid);
		break;
	}

	return rc;
}

int mnt_context_wait_for_children(struct libmnt_context *cxt,
				  int *nchildren, int *nerrs)
{
	int i;

	if (!cxt)
		return -EINVAL;

	assert(mnt_context_is_parent(cxt));

	for (i = 0; i < cxt->nchildren; i++) {
		pid_t pid = cxt->children[i];
		int rc = 0, ret = 0;

		if (!pid)
			continue;
		do {
			DBG(CXT, ul_debugobj(cxt,
					"waiting for child (%d/%d): %d",
					i + 1, cxt->nchildren, pid));
			errno = 0;
			rc = waitpid(pid, &ret, 0);

		} while (rc == -1 && errno == EINTR);

		if (nchildren)
			(*nchildren)++;

		if (rc != -1 && nerrs) {
			if (WIFEXITED(ret))
				(*nerrs) += WEXITSTATUS(ret) == 0 ? 0 : 1;
			else
				(*nerrs)++;
		}
		cxt->children[i] = 0;
	}

	cxt->nchildren = 0;
	free(cxt->children);
	cxt->children = NULL;
	return 0;
}

static void close_ns(struct libmnt_ns *ns)
{
	if (ns->fd == -1)
		return;

	close(ns->fd);
	ns->fd = -1;

	mnt_unref_cache(ns->cache);
	ns->cache = NULL;
}

/**
 * mnt_context_set_target_ns:
 * @cxt: mount context
 * @path: path to target namespace or NULL
 *
 * Sets target namespace to namespace represented by @path. If @path is NULL,
 * target namespace is cleared.
 *
 * This function sets errno to ENOSYS and returns error if libmount is
 * compiled without namespaces support.
 *
 * Returns: 0 on success, negative number in case of error.
 *
 * Since: 2.33
 */
int mnt_context_set_target_ns(struct libmnt_context *cxt, const char *path)
{
	if (!cxt)
		return -EINVAL;

	DBG(CXT, ul_debugobj(cxt, "Setting %s as target namespace", path));

	/* cleanup only */
	if (!path) {
		close_ns(&cxt->ns_orig);
		close_ns(&cxt->ns_tgt);
		return 0;
	}

#ifdef USE_LIBMOUNT_SUPPORT_NAMESPACES
	int errsv = 0;
	int tmp;

	errno = 0;

	/* open original namespace */
	if (cxt->ns_orig.fd == -1) {
		cxt->ns_orig.fd = open("/proc/self/ns/mnt", O_RDONLY | O_CLOEXEC);
		if (cxt->ns_orig.fd == -1)
			return -errno;
		cxt->ns_orig.cache = NULL;
	}

	/* open target (wanted) namespace */
	tmp = open(path, O_RDONLY | O_CLOEXEC);
	if (tmp == -1)
		return -errno;

	/* test whether namespace switching works */
	DBG(CXT, ul_debugobj(cxt, "Trying whether namespace is valid"));
	if (setns(tmp, CLONE_NEWNS)
	    || setns(cxt->ns_orig.fd, CLONE_NEWNS)) {
		errsv = errno;
		DBG(CXT, ul_debugobj(cxt, "setns(2) failed [errno=%d %m]", errno));
		goto err;
	}

	close_ns(&cxt->ns_tgt);

	cxt->ns_tgt.fd = tmp;
	cxt->ns_tgt.cache = NULL;

	return 0;
err:
	close(tmp);
	errno = errsv;

#else /* ! USE_LIBMOUNT_SUPPORT_NAMESPACES */
	errno = ENOSYS;
#endif
	return -errno;
}

/**
 * mnt_context_get_target_ns:
 * @cxt: mount context
 *
 * Returns: pointer to target namespace
 *
 * Since: 2.33
 */
struct libmnt_ns *mnt_context_get_target_ns(struct libmnt_context *cxt)
{
	return &cxt->ns_tgt;
}

/**
 * mnt_context_get_origin_ns:
 * @cxt: mount context
 *
 * Returns: pointer to original namespace
 *
 * Since: 2.33
 */
struct libmnt_ns *mnt_context_get_origin_ns(struct libmnt_context *cxt)
{
	return &cxt->ns_orig;
}


/**
 * mnt_context_switch_ns:
 * @cxt: mount context
 * @ns: namespace to switch to
 *
 * Switch to namespace specified by ns
 *
 * Typical usage:
 * <informalexample>
 *   <programlisting>
 *	struct libmnt_ns *ns_old;
 *	ns_old = mnt_context_switch_ns(cxt, mnt_context_get_target_ns(cxt));
 *	... code ...
 *	mnt_context_switch_ns(cxt, ns_old);
 *   </programlisting>
 * </informalexample>
 *
 * Returns: pointer to previous namespace or NULL on error
 *
 * Since: 2.33
 */
struct libmnt_ns *mnt_context_switch_ns(struct libmnt_context *cxt, struct libmnt_ns *ns)
{
	struct libmnt_ns *old = NULL;

	if (!cxt || !ns)
		return NULL;

	/*
	 * If mnt_context_set_target_ns() has never been used than @ns file
	 * descriptor is -1 and this function is noop.
	 */
	old = cxt->ns_cur;
	if (ns == old || ns->fd == -1)
		return old;

#ifdef USE_LIBMOUNT_SUPPORT_NAMESPACES
	/* remember the current cache */
	if (old->cache != cxt->cache) {
		mnt_unref_cache(old->cache);
		old->cache = cxt->cache;
		mnt_ref_cache(old->cache);
	}

	/* switch */
	DBG(CXT, ul_debugobj(cxt, "Switching to %s namespace",
		ns == mnt_context_get_target_ns(cxt) ? "target" :
		ns == mnt_context_get_origin_ns(cxt) ? "original" : "other"));

	if (setns(ns->fd, CLONE_NEWNS)) {
		int errsv = errno;

		DBG(CXT, ul_debugobj(cxt, "setns(2) failed [errno=%d %m]", errno));
		errno = errsv;
		return NULL;
	}

	/* update pointer to the current namespace */
	cxt->ns_cur = ns;

	/* update pointer to the cache */
	mnt_unref_cache(cxt->cache);
	cxt->cache = ns->cache;
	mnt_ref_cache(cxt->cache);
#endif /* USE_LIBMOUNT_SUPPORT_NAMESPACES */

	return old;
}

/**
 * mnt_context_switch_origin_ns:
 * @cxt: mount context
 *
 * Switch to original namespace
 *
 * This is shorthand for
 * <informalexample>
 *   <programlisting>
 *	mnt_context_switch_ns(cxt, mnt_context_get_origin_ns(cxt));
 *   </programlisting>
 * </informalexample>
 *
 * Returns: pointer to previous namespace or NULL on error
 *
 * Since: 2.33
 */
struct libmnt_ns *mnt_context_switch_origin_ns(struct libmnt_context *cxt)
{
	return mnt_context_switch_ns(cxt, mnt_context_get_origin_ns(cxt));
}

/**
 * mnt_context_switch_target_ns:
 * @cxt: mount context
 *
 * Switch to target namespace
 *
 * This is shorthand for
 * <informalexample>
 *   <programlisting>
 *	mnt_context_switch_ns(cxt, mnt_context_get_target_ns(cxt));
 *   </programlisting>
 * </informalexample>
 *
 * Returns: pointer to previous namespace or NULL on error
 *
 * Since: 2.33
 */
struct libmnt_ns *mnt_context_switch_target_ns(struct libmnt_context *cxt)
{
	return mnt_context_switch_ns(cxt, mnt_context_get_target_ns(cxt));
}


#ifdef TEST_PROGRAM

static int test_search_helper(struct libmnt_test *ts __attribute__((unused)),
			      int argc, char *argv[])
{
	struct libmnt_context *cxt;
	const char *type;
	int rc;

	if (argc < 2)
		return -EINVAL;

	cxt = mnt_new_context();
	if (!cxt)
		return -ENOMEM;

	type = argv[1];

	mnt_context_get_fs(cxt);		/* just to fill cxt->fs */
	cxt->flags |= MNT_FL_MOUNTFLAGS_MERGED;	/* fake */

	rc = mnt_context_prepare_helper(cxt, "mount", type);
	printf("helper is: %s\n", cxt->helper ? cxt->helper : "not found");

	mnt_free_context(cxt);
	return rc;
}


static struct libmnt_lock *lock;

static void lock_fallback(void)
{
	if (lock)
		mnt_unlock_file(lock);
}

static int test_mount(struct libmnt_test *ts __attribute__((unused)),
		      int argc, char *argv[])
{
	int idx = 1, rc = 0;
	struct libmnt_context *cxt;

	if (argc < 2)
		return -EINVAL;

	cxt = mnt_new_context();
	if (!cxt)
		return -ENOMEM;

	if (!strcmp(argv[idx], "-o")) {
		mnt_context_set_options(cxt, argv[idx + 1]);
		idx += 2;
	}
	if (!strcmp(argv[idx], "-t")) {
		/* TODO: use mnt_context_set_fstype_pattern() */
		mnt_context_set_fstype(cxt, argv[idx + 1]);
		idx += 2;
	}

	if (argc == idx + 1)
		/* mount <mountpoint>|<device> */
		mnt_context_set_target(cxt, argv[idx++]);

	else if (argc == idx + 2) {
		/* mount <device> <mountpoint> */
		mnt_context_set_source(cxt, argv[idx++]);
		mnt_context_set_target(cxt, argv[idx++]);
	}

	/* this is unnecessary! -- libmount is able to internally
	 * create and manage the lock
	 */
	lock = mnt_context_get_lock(cxt);
	if (lock)
		atexit(lock_fallback);

	rc = mnt_context_mount(cxt);
	if (rc)
		warn("failed to mount");
	else
		printf("successfully mounted\n");

	lock = NULL;	/* because we use atexit lock_fallback */
	mnt_free_context(cxt);
	return rc;
}

static int test_umount(struct libmnt_test *ts __attribute__((unused)),
		       int argc, char *argv[])
{
	int idx = 1, rc = 0;
	struct libmnt_context *cxt;

	if (argc < 2)
		return -EINVAL;

	cxt = mnt_new_context();
	if (!cxt)
		return -ENOMEM;

	if (!strcmp(argv[idx], "-t")) {
		mnt_context_set_fstype(cxt, argv[idx + 1]);
		idx += 2;
	}

	if (!strcmp(argv[idx], "-f")) {
		mnt_context_enable_force(cxt, TRUE);
		idx++;
	}

	if (!strcmp(argv[idx], "-l")) {
		mnt_context_enable_lazy(cxt, TRUE);
		idx++;
	}

	if (!strcmp(argv[idx], "-r")) {
		mnt_context_enable_rdonly_umount(cxt, TRUE);
		idx++;
	}

	if (argc == idx + 1) {
		/* mount <mountpoint>|<device> */
		mnt_context_set_target(cxt, argv[idx++]);
	} else {
		rc = -EINVAL;
		goto err;
	}

	lock = mnt_context_get_lock(cxt);
	if (lock)
		atexit(lock_fallback);

	rc = mnt_context_umount(cxt);
	if (rc)
		printf("failed to umount\n");
	else
		printf("successfully umounted\n");
err:
	lock = NULL;	/* because we use atexit lock_fallback */
	mnt_free_context(cxt);
	return rc;
}

static int test_flags(struct libmnt_test *ts __attribute__((unused)),
		      int argc, char *argv[])
{
	int idx = 1, rc = 0;
	struct libmnt_context *cxt;
	const char *opt = NULL;
	unsigned long flags = 0;

	if (argc < 2)
		return -EINVAL;

	cxt = mnt_new_context();
	if (!cxt)
		return -ENOMEM;

	if (!strcmp(argv[idx], "-o")) {
		mnt_context_set_options(cxt, argv[idx + 1]);
		idx += 2;
	}

	if (argc == idx + 1)
		/* mount <mountpoint>|<device> */
		mnt_context_set_target(cxt, argv[idx++]);

	rc = mnt_context_prepare_mount(cxt);
	if (rc)
		printf("failed to prepare mount %s\n", strerror(-rc));

	opt = mnt_fs_get_options(cxt->fs);
	if (opt)
		fprintf(stdout, "options: %s\n", opt);

	mnt_context_get_mflags(cxt, &flags);
	fprintf(stdout, "flags: %08lx\n", flags);

	mnt_free_context(cxt);
	return rc;
}

static int test_cxtsync(struct libmnt_test *ts __attribute__((unused)),
			int argc, char *argv[])
{
	struct libmnt_context *cxt;
	struct libmnt_fs *fs;
	unsigned long flags = 0;
	int rc;

	if (argc != 4)
		return -EINVAL;

	fs = mnt_new_fs();
	if (!fs)
		return -ENOMEM;

	rc = mnt_fs_set_options(fs, argv[1]);
	if (rc)
		return rc;

	cxt = mnt_new_context();
	if (!cxt)
		return -ENOMEM;

	rc = mnt_context_set_fs(cxt, fs);
	if (rc)
		return rc;

	rc = mnt_context_append_options(cxt, argv[2]);
	if (rc)
		return rc;

	rc = mnt_fs_append_options(fs, argv[3]);
	if (rc)
		return rc;

	mnt_context_get_mflags(cxt, &flags);

	printf("     fs options: %s\n", mnt_fs_get_options(fs));
	printf("context options: %s\n", mnt_context_get_options(cxt));
	printf(" context mflags: %08lx\n", flags);

	mnt_free_context(cxt);
	return 0;
}

static int test_mountall(struct libmnt_test *ts __attribute__((unused)),
			 int argc, char *argv[])
{
	struct libmnt_context *cxt;
	struct libmnt_iter *itr;
	struct libmnt_fs *fs;
	int mntrc, ignored, idx = 1;

	cxt = mnt_new_context();
	itr = mnt_new_iter(MNT_ITER_FORWARD);

	if (!cxt || !itr)
		return -ENOMEM;

	if (argc > 2) {
		if (argv[idx] && !strcmp(argv[idx], "-O")) {
			mnt_context_set_options_pattern(cxt, argv[idx + 1]);
			idx += 2;
		}
		if (argv[idx] && !strcmp(argv[idx], "-t"))
			mnt_context_set_fstype_pattern(cxt, argv[idx + 1]);
	}

	while (mnt_context_next_mount(cxt, itr, &fs, &mntrc, &ignored) == 0) {

		const char *tgt = mnt_fs_get_target(fs);

		if (ignored == 1)
			printf("%s: ignored: not match\n", tgt);
		else if (ignored == 2)
			printf("%s: ignored: already mounted\n", tgt);

		else if (!mnt_context_get_status(cxt)) {
			if (mntrc > 0) {
				errno = mntrc;
				warn("%s: mount failed", tgt);
			} else
				warnx("%s: mount failed", tgt);
		} else
			printf("%s: successfully mounted\n", tgt);
	}

	mnt_free_context(cxt);
	return 0;
}



int main(int argc, char *argv[])
{
	struct libmnt_test tss[] = {
	{ "--mount",  test_mount,  "[-o <opts>] [-t <type>] <spec>|<src> <target>" },
	{ "--umount", test_umount, "[-t <type>] [-f][-l][-r] <src>|<target>" },
	{ "--mount-all", test_mountall,  "[-O <pattern>] [-t <pattern] mount all filesystems from fstab" },
	{ "--flags", test_flags,   "[-o <opts>] <spec>" },
	{ "--cxtsync", test_cxtsync, "<fsopts> <cxtopts> <fsopts>" },
	{ "--search-helper", test_search_helper, "<fstype>" },
	{ NULL }};

	umask(S_IWGRP|S_IWOTH);	/* to be compatible with mount(8) */

	return mnt_run_test(tss, argc, argv);
}

#endif /* TEST_PROGRAM */<|MERGE_RESOLUTION|>--- conflicted
+++ resolved
@@ -1146,13 +1146,8 @@
  * @cxt: mount context
  * @optstr: comma delimited mount options
  *
-<<<<<<< HEAD
- * Note that MS_MOVE cannot be specified as "string". It's an operation that
- * is not supported in fstab (etc.)
-=======
  * Please note that MS_MOVE cannot be specified as a "string". The move operation
  * cannot be specified in fstab.
->>>>>>> 25c6fc91
  *
  * Returns: 0 on success, negative number in case of error.
  */
